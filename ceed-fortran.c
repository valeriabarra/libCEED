// Fortran interface
#include <ceed.h>
#include <ceed-impl.h>
#include <ceed-fortran-name.h>

#include <stdlib.h>
#include <string.h>

#define FORTRAN_REQUEST_IMMEDIATE -1
#define FORTRAN_REQUEST_ORDERED -2
#define FORTRAN_NULL -3

static Ceed *Ceed_dict = NULL;
static int Ceed_count = 0;
static int Ceed_n = 0;
static int Ceed_count_max = 0;

#define fCeedInit FORTRAN_NAME(ceedinit,CEEDINIT)
void fCeedInit(const char* resource, int *ceed, int *err) {
  if (Ceed_count == Ceed_count_max) {
    Ceed_count_max += Ceed_count_max/2 + 1;
    CeedRealloc(Ceed_count_max, &Ceed_dict);
  }

  Ceed *ceed_ = &Ceed_dict[Ceed_count];
  *err = CeedInit(resource, ceed_);

  if (*err == 0) {
    *ceed = Ceed_count++;
    Ceed_n++;
  }
}

#define fCeedDestroy FORTRAN_NAME(ceeddestroy,CEEDDESTROY)
void fCeedDestroy(int *ceed, int *err) {
  *err = CeedDestroy(&Ceed_dict[*ceed]);

  if (*err == 0) {
    Ceed_n--;
    if (Ceed_n == 0) {
      CeedFree(&Ceed_dict);
      Ceed_count = 0;
      Ceed_count_max = 0;
    }
  }
}

static CeedVector *CeedVector_dict = NULL;
static int CeedVector_count = 0;
static int CeedVector_n = 0;
static int CeedVector_count_max = 0;

#define fCeedVectorCreate FORTRAN_NAME(ceedvectorcreate,CEEDVECTORCREATE)
void fCeedVectorCreate(int *ceed, int *length, int *vec, int *err) {
  if (CeedVector_count == CeedVector_count_max) {
    CeedVector_count_max += CeedVector_count_max/2 + 1;
    CeedRealloc(CeedVector_count_max, &CeedVector_dict);
  }

  CeedVector* vec_ = &CeedVector_dict[CeedVector_count];
  *err = CeedVectorCreate(Ceed_dict[*ceed], *length, vec_);

  if (*err == 0) {
    *vec = CeedVector_count++;
    CeedVector_n++;
  }
}

#define fCeedVectorSetArray FORTRAN_NAME(ceedvectorsetarray,CEEDVECTORSETARRAY)
void fCeedVectorSetArray(int *vec, int *memtype, int *copymode,
                         CeedScalar *array, int *err) {
  *err = CeedVectorSetArray(CeedVector_dict[*vec], *memtype, *copymode, array);
}

#define fCeedVectorGetArray FORTRAN_NAME(ceedvectorgetarray,CEEDVECTORGETARRAY)
//TODO Need Fixing, double pointer
void fCeedVectorGetArray(int *vec, int *memtype, CeedScalar *array, int *err) {
  CeedScalar *b;
  CeedVector vec_ = CeedVector_dict[*vec];
  *err = CeedVectorGetArray(vec_, *memtype, &b);
  if (*err == 0)
    memcpy(array, b, sizeof(CeedScalar)*vec_->length);
}

#define fCeedVectorGetArrayRead \
    FORTRAN_NAME(ceedvectorgetarrayread,CEEDVECTORGETARRAYREAD)
//TODO Need Fixing, double pointer
void fCeedVectorGetArrayRead(int *vec, int *memtype, CeedScalar *array,
                             int *err) {
  const CeedScalar *b;
  *err = CeedVectorGetArrayRead(CeedVector_dict[*vec], *memtype, &b);
  CeedVector vec_ = CeedVector_dict[*vec];
  if (*err == 0)
    memcpy(array, b, sizeof(CeedScalar)*vec_->length);
}

#define fCeedVectorRestoreArray \
    FORTRAN_NAME(ceedvectorrestorearray,CEEDVECTORRESTOREARRAY)
void fCeedVectorRestoreArray(int *vec, CeedScalar *array, int *err) {
  *err = CeedVectorRestoreArray(CeedVector_dict[*vec], &array);
}

#define fCeedVectorRestoreArrayRead \
    FORTRAN_NAME(ceedvectorrestorearrayread,CEEDVECTORRESTOREARRAYREAD)
void fCeedVectorRestoreArrayRead(int *vec, const CeedScalar *array, int *err) {
  *err = CeedVectorRestoreArrayRead(CeedVector_dict[*vec], &array);
}

#define fCeedVectorDestroy FORTRAN_NAME(ceedvectordestroy,CEEDVECTORDESTROY)
void fCeedVectorDestroy(int *vec, int *err) {
  *err = CeedVectorDestroy(&CeedVector_dict[*vec]);

  if (*err == 0) {
    CeedVector_n--;
    if (CeedVector_n == 0) {
      CeedFree(&CeedVector_dict);
      CeedVector_count = 0;
      CeedVector_count_max = 0;
    }
  }
}

static CeedElemRestriction *CeedElemRestriction_dict = NULL;
static int CeedElemRestriction_count = 0;
static int CeedElemRestriction_n = 0;
static int CeedElemRestriction_count_max = 0;

#define fCeedElemRestrictionCreate \
    FORTRAN_NAME(ceedelemrestrictioncreate, CEEDELEMRESTRICTIONCREATE)
void fCeedElemRestrictionCreate(int *ceed, int *nelements,
                                int *esize, int *ndof, int *memtype, int *copymode,
                                const int *indices, int *elemrestriction, int *err) {
  if (CeedElemRestriction_count == CeedElemRestriction_count_max) {
    CeedElemRestriction_count_max += CeedElemRestriction_count_max/2 + 1;
    CeedRealloc(CeedElemRestriction_count_max, &CeedElemRestriction_dict);
  }

  CeedElemRestriction *elemrestriction_ =
    &CeedElemRestriction_dict[CeedElemRestriction_count];
  *err = CeedElemRestrictionCreate(Ceed_dict[*ceed], *nelements, *esize, *ndof,
                                   *memtype, *copymode, indices, elemrestriction_);

  if (*err == 0) {
    *elemrestriction = CeedElemRestriction_count++;
    CeedElemRestriction_n++;
  }
}

#define fCeedElemRestrictionCreateBlocked \
    FORTRAN_NAME(ceedelemrestrictioncreateblocked,CEEDELEMRESTRICTIONCREATEBLOCKED)
void fCeedElemRestrictionCreateBlocked(int *ceed, int *nelements,
                                       int *esize, int *blocksize, int *mtype, int *cmode,
                                       int *blkindices, int *elemr, int *err) {
  *err = CeedElemRestrictionCreateBlocked(Ceed_dict[*ceed], *nelements, *esize,
                                          *blocksize, *mtype, *cmode, blkindices, &CeedElemRestriction_dict[*elemr]);
}

static CeedRequest *CeedRequest_dict = NULL;
static int CeedRequest_count = 0;
static int CeedRequest_n = 0;
static int CeedRequest_count_max = 0;

#define fCeedElemRestrictionApply \
    FORTRAN_NAME(ceedelemrestrictionapply,CEEDELEMRESTRICTIONAPPLY)
void fCeedElemRestrictionApply(int *elemr, int *tmode, int *ncomp, int *lmode,
                               int *uvec, int *ruvec, int *rqst, int *err) {
  int createRequest = 1;
  // Check if input is CEED_REQUEST_ORDERED(-2) or CEED_REQUEST_IMMEDIATE(-1)
  if (*rqst == FORTRAN_REQUEST_IMMEDIATE || *rqst == FORTRAN_REQUEST_ORDERED)
    createRequest = 0;

  if (createRequest && CeedRequest_count == CeedRequest_count_max) {
    CeedRequest_count_max += CeedRequest_count_max/2 + 1;
    CeedRealloc(CeedRequest_count_max, &CeedRequest_dict);
  }

  CeedRequest *rqst_;
  if      (*rqst == FORTRAN_REQUEST_IMMEDIATE) rqst_ = CEED_REQUEST_IMMEDIATE;
  else if (*rqst == FORTRAN_REQUEST_ORDERED  ) rqst_ = CEED_REQUEST_ORDERED;
  else rqst_ = &CeedRequest_dict[CeedRequest_count];

  *err = CeedElemRestrictionApply(CeedElemRestriction_dict[*elemr], *tmode,
                                  *ncomp,
                                  *lmode, CeedVector_dict[*uvec], CeedVector_dict[*ruvec], rqst_);

  if (*err == 0 && createRequest) {
    *rqst = CeedRequest_count++;
    CeedRequest_n++;
  }
}

#define fCeedRequestWait FORTRAN_NAME(ceedrequestwait, CEEDREQUESTWAIT)
void fCeedRequestWait(int *rqst, int *err) {
  // TODO Uncomment this once CeedRequestWait is implemented
  //*err = CeedRequestWait(&CeedRequest_dict[*rqst]);

  if (*err == 0) {
    CeedRequest_n--;
    if (CeedRequest_n == 0) {
      CeedFree(&CeedRequest_dict);
      CeedRequest_count = 0;
      CeedRequest_count_max = 0;
    }
  }
}

#define fCeedElemRestrictionDestroy \
    FORTRAN_NAME(ceedelemrestrictiondestroy,CEEDELEMRESTRICTIONDESTROY)
void fCeedElemRestrictionDestroy(int *elem, int *err) {
  *err = CeedElemRestrictionDestroy(&CeedElemRestriction_dict[*elem]);

  if (*err == 0) {
    CeedElemRestriction_n--;
    if (CeedElemRestriction_n == 0) {
      CeedFree(&CeedElemRestriction_dict);
      CeedElemRestriction_count = 0;
      CeedElemRestriction_count_max = 0;
    }
  }
}

static CeedBasis *CeedBasis_dict = NULL;
static int CeedBasis_count = 0;
static int CeedBasis_n = 0;
static int CeedBasis_count_max = 0;

#define fCeedBasisCreateTensorH1Lagrange \
    FORTRAN_NAME(ceedbasiscreatetensorh1lagrange, CEEDBASISCREATETENSORH1LAGRANGE)
void fCeedBasisCreateTensorH1Lagrange(int *ceed, int *dim,
                                      int *ndof, int *P, int *Q, int *quadmode, int *basis,
                                      int *err) {
  if (CeedBasis_count == CeedBasis_count_max) {
    CeedBasis_count_max += CeedBasis_count_max/2 + 1;
    CeedRealloc(CeedBasis_count_max, &CeedBasis_dict);
  }

  *err = CeedBasisCreateTensorH1Lagrange(Ceed_dict[*ceed], *dim, *ndof, *P, *Q,
                                         *quadmode, &CeedBasis_dict[CeedBasis_count]);

  if (*err == 0) {
    *basis = CeedBasis_count++;
    CeedBasis_n++;
  }
}

#define fCeedBasisCreateTensorH1 \
    FORTRAN_NAME(ceedbasiscreatetensorh1, CEEDBASISCREATETENSORH1)
void fCeedBasisCreateTensorH1(int *ceed, int *dim, int *ndof, int *P1d,
                              int *Q1d, const CeedScalar *interp1d, const CeedScalar *grad1d,
                              const CeedScalar *qref1d, const CeedScalar *qweight1d, int *basis, int *err) {
  if (CeedBasis_count == CeedBasis_count_max) {
    CeedBasis_count_max += CeedBasis_count_max/2 + 1;
    CeedRealloc(CeedBasis_count_max, &CeedBasis_dict);
  }

  *err = CeedBasisCreateTensorH1(Ceed_dict[*ceed], *dim, *ndof, *P1d, *Q1d,
                                 interp1d, grad1d,
                                 qref1d, qweight1d, &CeedBasis_dict[CeedBasis_count]);

  if (*err == 0) {
    *basis = CeedBasis_count++;
    CeedBasis_n++;
  }
}

#define fCeedBasisView FORTRAN_NAME(ceedbasisview, CEEDBASISVIEW)
void fCeedBasisView(int *basis, int *err) {
  *err = CeedBasisView(CeedBasis_dict[*basis], stdout);
<<<<<<< HEAD
=======
}

#define fCeedQRFactorization \
    FORTRAN_NAME(ceedqrfactorization, CEEDQRFACTORIZATION)
void fCeedQRFactorization(CeedScalar *mat, CeedScalar *tau, int *m, int *n,
                          int *err) {
  *err = CeedQRFactorization(mat, tau, *m, *n);
}

#define fCeedBasisGetColocatedGrad \
    FORTRAN_NAME(ceedbasisgetcolocatedgrad, CEEDBASISGETCOLOCATEDGRAD)
void fCeedBasisGetColocatedGrad(int *basis, CeedScalar *colograd1d,
                                int *err) {
  *err = CeedBasisGetColocatedGrad(CeedBasis_dict[*basis],
                                   colograd1d);
>>>>>>> 7ec2e745
}

#define fCeedBasisApply FORTRAN_NAME(ceedbasisapply, CEEDBASISAPPLY)
void fCeedBasisApply(int *basis, int *tmode, int *emode, const CeedScalar *u,
                     CeedScalar *v, int *err) {
  *err = CeedBasisApply(CeedBasis_dict[*basis], *tmode, *emode, u, v);
}

#define fCeedBasisGetNumNodes \
    FORTRAN_NAME(ceedbasisgetnumnodes, CEEDBASISGETNUMNODES)
void fCeedBasisGetNumNodes(int *basis, int *P, int *err) {
  *err = CeedBasisGetNumNodes(CeedBasis_dict[*basis], P);
}

#define fCeedBasisGetNumQuadraturePoints \
    FORTRAN_NAME(ceedbasisgetnumquadraturepoints, CEEDBASISGETNUMQUADRATUREPOINTS)
void fCeedBasisGetNumQuadraturePoints(int *basis, int *Q, int *err) {
  *err = CeedBasisGetNumQuadraturePoints(CeedBasis_dict[*basis], Q);
}

#define fCeedBasisDestroy FORTRAN_NAME(ceedbasisdestroy,CEEDBASISDESTROY)
void fCeedBasisDestroy(int *basis, int *err) {
  *err = CeedBasisDestroy(&CeedBasis_dict[*basis]);

  if (*err == 0) {
    CeedBasis_n--;
    if (CeedBasis_n == 0) {
      CeedFree(&CeedBasis_dict);
      CeedBasis_count = 0;
      CeedBasis_count_max = 0;
    }
  }
}

#define fCeedGaussQuadrature FORTRAN_NAME(ceedgaussquadrature, CEEDGAUSSQUADRATURE)
void fCeedGaussQuadrature(int *Q, CeedScalar *qref1d, CeedScalar *qweight1d,
                          int *err) {
  *err = CeedGaussQuadrature(*Q, qref1d, qweight1d);
}

#define fCeedLobattoQuadrature \
    FORTRAN_NAME(ceedlobattoquadrature, CEEDLOBATTOQUADRATURE)
void fCeedLobattoQuadrature(int *Q, CeedScalar *qref1d, CeedScalar *qweight1d,
                            int *err) {
  *err = CeedLobattoQuadrature(*Q, qref1d, qweight1d);
}

static CeedQFunction *CeedQFunction_dict = NULL;
static int CeedQFunction_count = 0;
static int CeedQFunction_n = 0;
static int CeedQFunction_count_max = 0;

struct fContext {
  void (*f)(void *ctx, void *qdata, int *nq,
            const CeedScalar *const u,const CeedScalar *const u1,const CeedScalar *const u2,
            CeedScalar *const v1,CeedScalar *const v2, int *err);
  void *innerctx;
};

static int CeedQFunctionFortranStub(void *ctx, void *qdata, int nq,
                                    const CeedScalar *const *u, CeedScalar *const *v) {
  struct fContext *fctx = ctx;
  int ierr;

  CeedScalar ctx_=1.0;
  fctx->f((void*)&ctx_, qdata, &nq, u[0], u[1], u[4], v[0], v[1], &ierr);
  return ierr;
}

#define fCeedQFunctionCreateInterior \
    FORTRAN_NAME(ceedqfunctioncreateinterior, CEEDQFUNCTIONCREATEINTERIOR)
void fCeedQFunctionCreateInterior(int* ceed, int* vlength,
                                  int* nfields, int* qdatasize, int* inmode, int* outmode,
                                  void (*f)(void *ctx, void *qdata, int *nq,
                                      const CeedScalar *u,const CeedScalar *u1,const CeedScalar *u2,
                                      CeedScalar *v1,CeedScalar *v2, int *err),
                                  const char *focca, int *qf, int *err) {
  if (CeedQFunction_count == CeedQFunction_count_max) {
    CeedQFunction_count_max += CeedQFunction_count_max/2 + 1;
    CeedRealloc(CeedQFunction_count_max, &CeedQFunction_dict);
  }

  CeedQFunction *qf_ = &CeedQFunction_dict[CeedQFunction_count];
  *err = CeedQFunctionCreateInterior(Ceed_dict[*ceed], *vlength, *nfields,
                                     *qdatasize, (CeedEvalMode)(*inmode), (CeedEvalMode)(*outmode),
                                     CeedQFunctionFortranStub,focca, qf_);

  if (*err == 0) {
    *qf = CeedQFunction_count++;
    CeedQFunction_n++;
  }

  struct fContext *fctx; CeedMalloc(1, &fctx);
  fctx->f = f; fctx->innerctx = NULL;

  CeedQFunctionSetContext(*qf_, fctx, sizeof(struct fContext));

}

#define fCeedQFunctionSetContext \
    FORTRAN_NAME(ceedqfunctionsetcontext, CEEDQFUNCTIONSETCONTEXT)
void fCeedQFunctionSetContext(int *qf, void *ctx, size_t* ctxsize,
                              int *err) {
  CeedQFunction qf_ = CeedQFunction_dict[*qf];

  struct fContext *newFContext; CeedMalloc(1, &newFContext);
  newFContext->f = ((struct fContext *)(qf_->ctx))->f;
  newFContext->innerctx = ctx;

  *err = CeedQFunctionSetContext(qf_, newFContext, sizeof(struct fContext));
}

#define fCeedQFunctionApply \
    FORTRAN_NAME(ceedqfunctionapply,CEEDQFUNCTIONAPPLY)
//TODO Need Fixing, double pointer
void fCeedQFunctionApply(int *qf, void *qdata, int *Q,
                         const CeedScalar *u, CeedScalar *v, int *err) {
  CeedQFunction qf_ = CeedQFunction_dict[*qf];

  *err = CeedQFunctionApply(qf_, qdata, *Q, &u, &v);
}

#define fCeedQFunctionDestroy \
    FORTRAN_NAME(ceedqfunctiondestroy,CEEDQFUNCTIONDESTROY)
void fCeedQFunctionDestroy(int *qf, int *err) {
  CeedFree(&CeedQFunction_dict[*qf]->ctx);
  *err = CeedQFunctionDestroy(&CeedQFunction_dict[*qf]);

  if (*err == 0) {
    CeedQFunction_n--;
    if (CeedQFunction_n == 0) {
      CeedFree(&CeedQFunction_dict);
      CeedQFunction_count = 0;
      CeedQFunction_count_max = 0;
    }
  }
}

static CeedOperator *CeedOperator_dict = NULL;
static int CeedOperator_count = 0;
static int CeedOperator_n = 0;
static int CeedOperator_count_max = 0;

#define fCeedOperatorCreate \
    FORTRAN_NAME(ceedoperatorcreate, CEEDOPERATORCREATE)
void fCeedOperatorCreate(int* ceed, int* erstrn, int* basis,
                         int* qf, int* dqf, int* dqfT, int *op, int *err) {
  if (CeedOperator_count == CeedOperator_count_max)
    CeedOperator_count_max += CeedOperator_count_max/2 + 1,
                              CeedOperator_dict =
                                realloc(CeedOperator_dict, sizeof(CeedOperator)*CeedOperator_count_max);

  CeedOperator *op_ = &CeedOperator_dict[CeedOperator_count];

  CeedQFunction dqf_  = NULL, dqfT_ = NULL;
  if (*dqf  != FORTRAN_NULL) dqf_  = CeedQFunction_dict[*dqf ];
  if (*dqfT != FORTRAN_NULL) dqfT_ = CeedQFunction_dict[*dqfT];

  *err = CeedOperatorCreate(Ceed_dict[*ceed], CeedElemRestriction_dict[*erstrn],
                            CeedBasis_dict[*basis], CeedQFunction_dict[*qf], dqf_, dqfT_, op_);

  if (*err == 0) {
    *op = CeedOperator_count++;
    CeedOperator_n++;
  }
}

#define fCeedOperatorGetQData \
    FORTRAN_NAME(ceedoperatorgetqdata, CEEDOPERATORGETQDATA)
void fCeedOperatorGetQData(int *op, int *vec, int *err) {
  if (CeedVector_count == CeedVector_count_max) {
    CeedVector_count_max += CeedVector_count_max/2 + 1;
    CeedRealloc(CeedVector_count_max, &CeedVector_dict);
  }

  *err = CeedOperatorGetQData(CeedOperator_dict[*op],
                              &CeedVector_dict[CeedVector_count]);

  if (*err == 0) {
    *vec = CeedVector_count++;
    CeedVector_n++;
  }
}

#define fCeedOperatorApply FORTRAN_NAME(ceedoperatorapply, CEEDOPERATORAPPLY)
void fCeedOperatorApply(int *op, int *qdatavec, int *ustatevec,
                        int *resvec, int *rqst, int *err) {
  // TODO What vector arguments can be NULL?
  CeedVector resvec_;
  if (*resvec == FORTRAN_NULL) resvec_ = NULL;
  else resvec_ = CeedVector_dict[*resvec];

  int createRequest = 1;
  // Check if input is CEED_REQUEST_ORDERED(-2) or CEED_REQUEST_IMMEDIATE(-1)
  if (*rqst == -1 || *rqst == -2) {
    createRequest = 0;
  }

  if (createRequest && CeedRequest_count == CeedRequest_count_max) {
    CeedRequest_count_max += CeedRequest_count_max/2 + 1;
    CeedRealloc(CeedRequest_count_max, &CeedRequest_dict);
  }

  CeedRequest *rqst_;
  if (*rqst == -1) rqst_ = CEED_REQUEST_IMMEDIATE;
  else if (*rqst == -2) rqst_ = CEED_REQUEST_ORDERED;
  else rqst_ = &CeedRequest_dict[CeedRequest_count];

  *err = CeedOperatorApply(CeedOperator_dict[*op], CeedVector_dict[*qdatavec],
                           CeedVector_dict[*ustatevec], resvec_, rqst_);

  if (*err == 0 && createRequest) {
    *rqst = CeedRequest_count++;
    CeedRequest_n++;
  }
}

#define fCeedOperatorApplyJacobian \
    FORTRAN_NAME(ceedoperatorapplyjacobian, CEEDOPERATORAPPLYJACOBIAN)
void fCeedOperatorApplyJacobian(int *op, int *qdatavec, int *ustatevec,
                                int *dustatevec, int *dresvec, int *rqst, int *err) {
// TODO Uncomment this when CeedOperatorApplyJacobian is implemented
//  *err = CeedOperatorApplyJacobian(CeedOperator_dict[*op], CeedVector_dict[*qdatavec],
//             CeedVector_dict[*ustatevec], CeedVector_dict[*dustatevec],
//             CeedVector_dict[*dresvec], &CeedRequest_dict[*rqst]);
}

#define fCeedOperatorDestroy \
    FORTRAN_NAME(ceedoperatordestroy, CEEDOPERATORDESTROY)
void fCeedOperatorDestroy(int *op, int *err) {
  *err = CeedOperatorDestroy(&CeedOperator_dict[*op]);

  if (*err == 0) {
    CeedOperator_n--;
    if (CeedOperator_n == 0) {
      CeedFree(&CeedOperator_dict);
      CeedOperator_count = 0;
      CeedOperator_count_max = 0;
    }
  }
}<|MERGE_RESOLUTION|>--- conflicted
+++ resolved
@@ -266,8 +266,6 @@
 #define fCeedBasisView FORTRAN_NAME(ceedbasisview, CEEDBASISVIEW)
 void fCeedBasisView(int *basis, int *err) {
   *err = CeedBasisView(CeedBasis_dict[*basis], stdout);
-<<<<<<< HEAD
-=======
 }
 
 #define fCeedQRFactorization \
@@ -281,9 +279,7 @@
     FORTRAN_NAME(ceedbasisgetcolocatedgrad, CEEDBASISGETCOLOCATEDGRAD)
 void fCeedBasisGetColocatedGrad(int *basis, CeedScalar *colograd1d,
                                 int *err) {
-  *err = CeedBasisGetColocatedGrad(CeedBasis_dict[*basis],
-                                   colograd1d);
->>>>>>> 7ec2e745
+  *err = CeedBasisGetColocatedGrad(CeedBasis_dict[*basis], colograd1d);
 }
 
 #define fCeedBasisApply FORTRAN_NAME(ceedbasisapply, CEEDBASISAPPLY)
