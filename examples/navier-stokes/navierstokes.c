//                        libCEED + PETSc Example: Navier-Stokes
//
// This example demonstrates a simple usage of libCEED with PETSc to solve a
// Navier-Stokes problem.
//
// The code is intentionally "raw", using only low-level communication
// primitives.
//
// Build with:
//
//     make ns [PETSC_DIR=</path/to/petsc>] [CEED_DIR=</path/to/libceed>]
//
// Sample runs:
//
//     ns
//     ns -ceed /cpu/self
//     ns -ceed /gpu/occa
//     ns -ceed /cpu/occa
//     ns -ceed /omp/occa
//     ns -ceed /ocl/occa
//
const char help[] = "Solve Navier-Stokes using PETSc and libCEED\n";

#include <petscts.h>
#include <petscdmda.h>
#include <ceed.h>
#include <stdbool.h>
#include <petscsys.h>
#include "common.h"
#include "advection.h"
#include "navierstokes.h"

#if PETSC_VERSION_LT(3,11,0)
#  define VecScatterCreateWithData VecScatterCreate
#endif

// Utility function, compute three factors of an integer
static void Split3(PetscInt size, PetscInt m[3], bool reverse) {
  for (PetscInt d=0,sizeleft=size; d<3; d++) {
    PetscInt try = (PetscInt)PetscCeilReal(PetscPowReal(sizeleft, 1./(3 - d)));
    while (try * (sizeleft / try) != sizeleft) try++;
    m[reverse ? 2-d : d] = try;
    sizeleft /= try;
  }
}

// Utility function, return maximum of 3 values
static PetscInt Max3(const PetscInt a[3]) {
  return PetscMax(a[0], PetscMax(a[1], a[2]));
}

// Utility function, return minimum of 3 values
static PetscInt Min3(const PetscInt a[3]) {
  return PetscMin(a[0], PetscMin(a[1], a[2]));
}

// Utility function, compute the number of DoFs from the global grid
static void GlobalDof(const PetscInt p[3], const PetscInt irank[3],
                      PetscInt degree, const PetscInt melem[3],
                      PetscInt mdof[3]) {
  for (int d=0; d<3; d++)
    mdof[d] = degree*melem[d] + (irank[d] == p[d]-1);
}

// Utility function
static PetscInt GlobalStart(const PetscInt p[3], const PetscInt irank[3],
                            PetscInt degree, const PetscInt melem[3]) {
  PetscInt start = 0;
  // Dumb brute-force is easier to read
  for (PetscInt i=0; i<p[0]; i++) {
    for (PetscInt j=0; j<p[1]; j++) {
      for (PetscInt k=0; k<p[2]; k++) {
        PetscInt mdof[3], ijkrank[] = {i,j,k};
        if (i == irank[0] && j == irank[1] && k == irank[2]) return start;
        GlobalDof(p, ijkrank, degree, melem, mdof);
        start += mdof[0] * mdof[1] * mdof[2];
      }
    }
  }
  return -1;
}

// Utility function to create local CEED restriction
static int CreateRestriction(Ceed ceed, const CeedInt melem[3],
                             CeedInt P, CeedInt ncomp,
                             CeedElemRestriction *Erestrict) {
  const PetscInt Nelem = melem[0]*melem[1]*melem[2];
  PetscInt mdof[3], *idx, *idxp;

  for (int d=0; d<3; d++) mdof[d] = melem[d]*(P-1) + 1;
  idxp = idx = malloc(Nelem*P*P*P*sizeof idx[0]);
  for (CeedInt i=0; i<melem[0]; i++) {
    for (CeedInt j=0; j<melem[1]; j++) {
      for (CeedInt k=0; k<melem[2]; k++,idxp += P*P*P) {
        for (CeedInt ii=0; ii<P; ii++) {
          for (CeedInt jj=0; jj<P; jj++) {
            for (CeedInt kk=0; kk<P; kk++) {
              if (0) { // This is the C-style (i,j,k) ordering that I prefer
                idxp[(ii*P+jj)*P+kk] = (((i*(P-1)+ii)*mdof[1]
                                         + (j*(P-1)+jj))*mdof[2]
                                        + (k*(P-1)+kk));
              } else { // (k,j,i) ordering for consistency with MFEM example
                idxp[ii+P*(jj+P*kk)] = (((i*(P-1)+ii)*mdof[1]
                                         + (j*(P-1)+jj))*mdof[2]
                                        + (k*(P-1)+kk));
              }
            }
          }
        }
      }
    }
  }
  CeedElemRestrictionCreate(ceed, Nelem, P*P*P, mdof[0]*mdof[1]*mdof[2], ncomp,
                            CEED_MEM_HOST, CEED_OWN_POINTER, idx, Erestrict);
  PetscFunctionReturn(0);
}

// PETSc user data
typedef struct User_ *User;
struct User_ {
  MPI_Comm comm;
  PetscInt degree;
  PetscInt melem[3];
  PetscInt outputfreq;
  DM dm;
  Ceed ceed;
  CeedVector qceed, gceed, qdata;
  CeedOperator op;
  VecScatter ltog;              // Scatter for all entries
  VecScatter ltog0;             // Skip Dirichlet values for Q
  VecScatter gtogD;             // global-to-global; only Dirichlet values for Q
  Vec Qloc, Gloc, M, BC;
  char outputfolder[PETSC_MAX_PATH_LEN];
};

// This is the RHS of the ODE, given as u_t = G(t,u)
// This function takes in a state vector Q and writes into G
static PetscErrorCode RHS_NS(TS ts, PetscReal t, Vec Q, Vec G, void *userData) {
  PetscErrorCode ierr;
  User user = *(User*)userData;
  PetscScalar *q, *g;

  // Global-to-local
  PetscFunctionBeginUser;
  ierr = VecScatterBegin(user->ltog, Q, user->Qloc, INSERT_VALUES,
                         SCATTER_REVERSE); CHKERRQ(ierr);
  ierr = VecScatterEnd(user->ltog, Q, user->Qloc, INSERT_VALUES,
                       SCATTER_REVERSE);
  CHKERRQ(ierr);
  ierr = VecZeroEntries(user->Gloc); CHKERRQ(ierr);

  // Ceed Vectors
  ierr = VecGetArrayRead(user->Qloc, (const PetscScalar**)&q); CHKERRQ(ierr);
  ierr = VecGetArray(user->Gloc, &g); CHKERRQ(ierr);
  CeedVectorSetArray(user->qceed, CEED_MEM_HOST, CEED_USE_POINTER, q);
  CeedVectorSetArray(user->gceed, CEED_MEM_HOST, CEED_USE_POINTER, g);

  // Apply CEED operator
  CeedOperatorApply(user->op, user->qceed, user->gceed,
                    CEED_REQUEST_IMMEDIATE);

  // Restore vectors
  ierr = VecRestoreArrayRead(user->Qloc, (const PetscScalar**)&q); CHKERRQ(ierr);
  ierr = VecRestoreArray(user->Gloc, &g); CHKERRQ(ierr);

  ierr = VecZeroEntries(G); CHKERRQ(ierr);

  // Global-to-global
  // G on the boundary = BC
  ierr = VecScatterBegin(user->gtogD, user->BC, G, INSERT_VALUES, SCATTER_FORWARD);
  CHKERRQ(ierr);
  ierr = VecScatterEnd(user->gtogD, user->BC, G, INSERT_VALUES, SCATTER_FORWARD);
  CHKERRQ(ierr);

  // Local-to-global
  ierr = VecScatterBegin(user->ltog0, user->Gloc, G, ADD_VALUES, SCATTER_FORWARD);
  CHKERRQ(ierr);
  ierr = VecScatterEnd(user->ltog0, user->Gloc, G, ADD_VALUES, SCATTER_FORWARD);
  CHKERRQ(ierr);

  // Inverse of the lumped mass matrix
  ierr = VecPointwiseMult(G,G,user->M); // M is Minv
  CHKERRQ(ierr);

  PetscFunctionReturn(0);
}

// User provided TS Monitor
static PetscErrorCode TSMonitor_NS(TS ts, PetscInt stepno, PetscReal time,
                                   Vec Q, void *ctx) {
  User user = ctx;
  const PetscScalar *q;
  PetscScalar ***u;
  Vec U;
  DMDALocalInfo info;
  char filepath[PETSC_MAX_PATH_LEN];
  PetscViewer viewer;
  PetscErrorCode ierr;

  // Print every 'outputfreq' steps
  if (stepno % user->outputfreq != 0)
    PetscFunctionReturn(0);

  // Set up output
  PetscFunctionBeginUser;
  ierr = DMGetGlobalVector(user->dm, &U); CHKERRQ(ierr);
  ierr = DMDAGetLocalInfo(user->dm, &info); CHKERRQ(ierr);
  ierr = DMDAVecGetArray(user->dm, U, &u); CHKERRQ(ierr);
  ierr = VecGetArrayRead(Q, &q); CHKERRQ(ierr);
  for (PetscInt i=0; i<info.zm; i++) {
    for (PetscInt j=0; j<info.ym; j++) {
      for (PetscInt k=0; k<info.xm; k++) {
        for (PetscInt c=0; c<5; c++) {
          u[info.zs+i][info.ys+j][(info.xs+k)*5+c] = q[((i*info.ym+j)*info.xm+k)*5 + c];
        }
      }
    }
  }
  ierr = VecRestoreArrayRead(Q, &q); CHKERRQ(ierr);
  ierr = DMDAVecRestoreArray(user->dm, U, &u); CHKERRQ(ierr);

  // Output
  ierr = PetscSNPrintf(filepath, sizeof filepath, user->outputfolder, stepno);
  CHKERRQ(ierr);
  ierr = PetscViewerVTKOpen(PetscObjectComm((PetscObject)U), filepath,
                            FILE_MODE_WRITE, &viewer);
  CHKERRQ(ierr);
  ierr = VecView(U, viewer); CHKERRQ(ierr);
  ierr = PetscViewerDestroy(&viewer); CHKERRQ(ierr);
  ierr = DMRestoreGlobalVector(user->dm, &U); CHKERRQ(ierr);
  PetscFunctionReturn(0);
}

int main(int argc, char **argv) {
  PetscInt ierr;
  MPI_Comm comm;
  DM dm;
  TS ts;
  TSAdapt adapt;
  User user;
  char ceedresource[4096] = "/cpu/self";
  PetscFunctionList icsflist = NULL, qflist = NULL;
  char problemtype[256] = "advection";
  PetscInt degree, qextra, localdof, localelem, lsize, outputfreq,
           steps, melem[3], mdof[3], p[3], irank[3], ldof[3];
  PetscMPIInt size, rank;
  PetscScalar ftime;
  PetscScalar *q0, *m, *mult, *x;
  Vec Q, Qloc, Mloc, X, Xloc;
  VecScatter ltog, ltog0, gtogD, ltogX;

  Ceed ceed;
  CeedInt numP, numQ;
  CeedVector xcorners, xceed, qdata, q0ceed, mceed,
             onesvec, multevec, multlvec;
  CeedBasis basisx, basisxc, basisq;
  CeedElemRestriction restrictx, restrictxc, restrictxi,
                      restrictq, restrictqdi, restrictmult;
  CeedQFunction qf_setup, qf_mass, qf_ics, qf;
  CeedOperator op_setup, op_mass, op_ics, op;

  ierr = PetscInitialize(&argc, &argv, NULL, help);
  if (ierr) return ierr;

  // Allocate PETSc context
  ierr = PetscMalloc1(1, &user); CHKERRQ(ierr);

  // Set up problem type command line option
  PetscFunctionListAdd(&icsflist, "advection", &ICsAdvection);
  PetscFunctionListAdd(&icsflist, "navier_stokes", &ICsNS);
  PetscFunctionListAdd(&qflist, "advection", &Advection);
  PetscFunctionListAdd(&qflist, "navier_stokes", &NS);

  // Parse command line options
  comm = PETSC_COMM_WORLD;
  ierr = PetscOptionsBegin(comm, NULL, "Navier-Stokes in PETSc with libCEED",
                           NULL); CHKERRQ(ierr);
  ierr = PetscOptionsString("-ceed", "CEED resource specifier",
                            NULL, ceedresource, ceedresource,
                            sizeof(ceedresource), NULL); CHKERRQ(ierr);
  PetscOptionsFList("-problem", "Problem to solve", NULL, icsflist,
                    problemtype, problemtype, sizeof problemtype, NULL);
  outputfreq = 10;
  ierr = PetscOptionsInt("-output_freq", "Frequency of output, in number of steps",
                         NULL, outputfreq, &outputfreq, NULL); CHKERRQ(ierr);
  degree = 3;
  ierr = PetscOptionsInt("-degree", "Polynomial degree of tensor product basis",
                         NULL, degree, &degree, NULL); CHKERRQ(ierr);
  qextra = 2;
  ierr = PetscOptionsInt("-qextra", "Number of extra quadrature points",
                         NULL, qextra, &qextra, NULL); CHKERRQ(ierr);
  localdof = 8*8*8*degree*degree*degree;
  ierr = PetscOptionsInt("-local",
                         "Target number of locally owned degrees of freedom per process",
                         NULL, localdof, &localdof, NULL); CHKERRQ(ierr);
  PetscStrcpy(user->outputfolder, "./");
  ierr = PetscOptionsString("-of", "Output folder",
                            NULL, user->outputfolder, user->outputfolder,
                            sizeof(user->outputfolder), NULL); CHKERRQ(ierr);
  PetscStrcat(user->outputfolder, "/ns-%03D.vts");
  ierr = PetscOptionsEnd(); CHKERRQ(ierr);

  // Determine size of process grid
  ierr = MPI_Comm_size(comm, &size); CHKERRQ(ierr);
  Split3(size, p, false);

  // Find a nicely composite number of elements no less than localdof
  for (localelem = PetscMax(1, localdof / (degree*degree*degree)); ;
       localelem++) {
    Split3(localelem, melem, true);
    if (Max3(melem) / Min3(melem) <= 2) break;
  }

  // Find my location in the process grid
  ierr = MPI_Comm_rank(comm, &rank); CHKERRQ(ierr);
  for (int d=0,rankleft=rank; d<3; d++) {
    const int pstride[3] = {p[1]*p[2], p[2], 1};
    irank[d] = rankleft / pstride[d];
    rankleft -= irank[d] * pstride[d];
  }

  GlobalDof(p, irank, degree, melem, mdof);

  // Set up global state vector
  ierr = VecCreate(comm, &Q); CHKERRQ(ierr);
  ierr = VecSetSizes(Q, 5*mdof[0]*mdof[1]*mdof[2], PETSC_DECIDE); CHKERRQ(ierr);
  ierr = VecSetUp(Q); CHKERRQ(ierr);

  // Set up local state vector
  lsize = 1;
  for (int d=0; d<3; d++) {
    ldof[d] = melem[d]*degree + 1;
    lsize *= ldof[d];
  }
  ierr = VecCreate(PETSC_COMM_SELF, &Qloc); CHKERRQ(ierr);
  ierr = VecSetSizes(Qloc, 5*lsize, PETSC_DECIDE); CHKERRQ(ierr);
  ierr = VecSetUp(Qloc); CHKERRQ(ierr);

  // Print grid information
  CeedInt gsize;
  ierr = VecGetSize(Q, &gsize); CHKERRQ(ierr);
  gsize /= 5;
  ierr = PetscPrintf(comm, "Global dofs: %D\n", gsize); CHKERRQ(ierr);
  ierr = PetscPrintf(comm, "Process decomposition: %D %D %D\n",
                     p[0], p[1], p[2]); CHKERRQ(ierr);
  ierr = PetscPrintf(comm, "Local elements: %D = %D %D %D\n", localelem,
                     melem[0], melem[1], melem[2]); CHKERRQ(ierr);
  ierr = PetscPrintf(comm, "Owned dofs: %D = %D %D %D\n",
                     mdof[0]*mdof[1]*mdof[2], mdof[0], mdof[1], mdof[2]);
  CHKERRQ(ierr);

  // Set up global mass vector
  ierr = VecDuplicate(Q,&user->M); CHKERRQ(ierr);

  // Set up local mass vector
  ierr = VecDuplicate(Qloc,&Mloc); CHKERRQ(ierr);

  // Set up global coordinates vector
  ierr = VecCreate(comm, &X); CHKERRQ(ierr);
  ierr = VecSetSizes(X, 3*mdof[0]*mdof[1]*mdof[2], PETSC_DECIDE); CHKERRQ(ierr);
  ierr = VecSetUp(X); CHKERRQ(ierr);

  // Set up local coordinates vector
  ierr = VecCreate(PETSC_COMM_SELF, &Xloc); CHKERRQ(ierr);
  ierr = VecSetSizes(Xloc, 3*lsize, PETSC_DECIDE); CHKERRQ(ierr);
  ierr = VecSetUp(Xloc); CHKERRQ(ierr);

  // Set up global boundary values vector
  ierr = VecDuplicate(Q,&user->BC); CHKERRQ(ierr);

  {
    // Create local-to-global scatters
    PetscInt *ltogind, *ltogind0, *locind, l0count;
    IS ltogis, ltogxis, ltogis0, locis;
    PetscInt gstart[2][2][2], gmdof[2][2][2][3];

    for (int i=0; i<2; i++) {
      for (int j=0; j<2; j++) {
        for (int k=0; k<2; k++) {
          PetscInt ijkrank[3] = {irank[0]+i, irank[1]+j, irank[2]+k};
          gstart[i][j][k] = GlobalStart(p, ijkrank, degree, melem);
          GlobalDof(p, ijkrank, degree, melem, gmdof[i][j][k]);
        }
      }
    }

    // Get indices of dofs except Dirichlet BC dofs
    ierr = PetscMalloc1(lsize, &ltogind); CHKERRQ(ierr);
    ierr = PetscMalloc1(lsize, &ltogind0); CHKERRQ(ierr);
    ierr = PetscMalloc1(lsize, &locind); CHKERRQ(ierr);
    l0count = 0;
    for (PetscInt i=0,ir,ii; ir=i>=mdof[0], ii=i-ir*mdof[0], i<ldof[0]; i++) {
      for (PetscInt j=0,jr,jj; jr=j>=mdof[1], jj=j-jr*mdof[1], j<ldof[1]; j++) {
        for (PetscInt k=0,kr,kk; kr=k>=mdof[2], kk=k-kr*mdof[2], k<ldof[2]; k++) {
          PetscInt dofind = (i*ldof[1]+j)*ldof[2]+k;
          ltogind[dofind] =
            gstart[ir][jr][kr] + (ii*gmdof[ir][jr][kr][1]+jj)*gmdof[ir][jr][kr][2]+kk;
          if ((irank[0] == 0 && i == 0)
              || (irank[1] == 0 && j == 0)
              || (irank[2] == 0 && k == 0)
              || (irank[0]+1 == p[0] && i+1 == ldof[0])
              || (irank[1]+1 == p[1] && j+1 == ldof[1])
              || (irank[2]+1 == p[2] && k+1 == ldof[2]))
            continue;
          ltogind0[l0count] = ltogind[dofind];
          locind[l0count++] = dofind;
        }
      }
    }

    // Create local-to-global scatters
    ierr = ISCreateBlock(comm, 3, lsize, ltogind, PETSC_COPY_VALUES, &ltogxis);
    CHKERRQ(ierr);
    ierr = VecScatterCreateWithData(Xloc, NULL, X, ltogxis, &ltogX);
    CHKERRQ(ierr);
    ierr = ISCreateBlock(comm, 5, lsize, ltogind, PETSC_OWN_POINTER, &ltogis);
    CHKERRQ(ierr);
    ierr = VecScatterCreateWithData(Qloc, NULL, Q, ltogis, &ltog);
    CHKERRQ(ierr);
    ierr = ISCreateBlock(comm, 5, l0count, ltogind0, PETSC_OWN_POINTER, &ltogis0);
    CHKERRQ(ierr);
    ierr = ISCreateBlock(comm, 5, l0count, locind, PETSC_OWN_POINTER, &locis);
    CHKERRQ(ierr);
    ierr = VecScatterCreateWithData(Qloc, locis, Q, ltogis0, &ltog0);
    CHKERRQ(ierr);

    {
      // Create global-to-global scatter for Dirichlet values (everything not in
      // ltogis0, which is the range of ltog0)
      PetscInt qstart, qend, *indD, countD = 0;
      IS isD;
      const PetscScalar *q;
      ierr = VecZeroEntries(Qloc); CHKERRQ(ierr);
      ierr = VecSet(Q, 1.0); CHKERRQ(ierr);
      ierr = VecScatterBegin(ltog0, Qloc, Q, INSERT_VALUES, SCATTER_FORWARD);
      CHKERRQ(ierr);
      ierr = VecScatterEnd(ltog0, Qloc, Q, INSERT_VALUES, SCATTER_FORWARD);
      CHKERRQ(ierr);
      ierr = VecGetOwnershipRange(Q, &qstart, &qend); CHKERRQ(ierr);
      ierr = PetscMalloc1(qend-qstart, &indD); CHKERRQ(ierr);
      ierr = VecGetArrayRead(Q, &q); CHKERRQ(ierr);
      for (PetscInt i=0; i<qend-qstart; i++) {
        if (q[i] == 1. && (i % 5 == 1 || i % 5 == 2 || i % 5 == 3))
          indD[countD++] = qstart + i;
      }
      ierr = VecRestoreArrayRead(Q, &q); CHKERRQ(ierr);
      ierr = ISCreateGeneral(comm, countD, indD, PETSC_COPY_VALUES, &isD);
      CHKERRQ(ierr);
      ierr = PetscFree(indD); CHKERRQ(ierr);
      ierr = VecScatterCreateWithData(Q, isD, Q, isD, &gtogD); CHKERRQ(ierr);
      ierr = ISDestroy(&isD); CHKERRQ(ierr);
    }
    ierr = ISDestroy(&ltogis); CHKERRQ(ierr);
    ierr = ISDestroy(&ltogxis); CHKERRQ(ierr);
    ierr = ISDestroy(&ltogis0); CHKERRQ(ierr);
    ierr = ISDestroy(&locis); CHKERRQ(ierr);

    {
      // Set up DMDA
      PetscInt *ldofs[3];
      ierr = PetscMalloc3(p[0], &ldofs[0], p[1], &ldofs[1], p[2], &ldofs[2]);
      CHKERRQ(ierr);
      for (PetscInt d=0; d<3; d++) {
        for (PetscInt r=0; r<p[d]; r++) {
          PetscInt ijkrank[3] = {irank[0], irank[1], irank[2]};
          ijkrank[d] = r;
          PetscInt ijkdof[3];
          GlobalDof(p, ijkrank, degree, melem, ijkdof);
          ldofs[d][r] = ijkdof[d];
        }
      }
      ierr = DMDACreate3d(comm, DM_BOUNDARY_NONE, DM_BOUNDARY_NONE, DM_BOUNDARY_NONE,
                          DMDA_STENCIL_STAR,
                          degree*melem[2]*p[2]+1, degree*melem[1]*p[1]+1,
                          degree*melem[0]*p[0]+1,
                          p[2], p[1], p[0], 5, 0,
                          ldofs[2], ldofs[1], ldofs[0], &dm); CHKERRQ(ierr);
      ierr = PetscFree3(ldofs[0], ldofs[1], ldofs[2]); CHKERRQ(ierr);
      ierr = DMSetUp(dm); CHKERRQ(ierr);
      ierr = DMDASetFieldName(dm, 0, "Density"); CHKERRQ(ierr);
      ierr = DMDASetFieldName(dm, 1, "MomentumX"); CHKERRQ(ierr);
      ierr = DMDASetFieldName(dm, 2, "MomentumY"); CHKERRQ(ierr);
      ierr = DMDASetFieldName(dm, 3, "MomentumZ"); CHKERRQ(ierr);
      ierr = DMDASetFieldName(dm, 4, "Total Energy"); CHKERRQ(ierr);
    }
  }

  // Set up CEED
  // CEED Bases
  CeedInit(ceedresource, &ceed);
  numP = degree + 1;
  numQ = numP + qextra;
  CeedBasisCreateTensorH1Lagrange(ceed, 3, 5, numP, numQ, CEED_GAUSS, &basisq);
  CeedBasisCreateTensorH1Lagrange(ceed, 3, 3, 2, numQ, CEED_GAUSS, &basisx);
  CeedBasisCreateTensorH1Lagrange(ceed, 3, 3, 2, numP, CEED_GAUSS_LOBATTO,
                                  &basisxc);

  // CEED Restrictions
  CreateRestriction(ceed, melem, numP, 5, &restrictq);
  CreateRestriction(ceed, melem, 2, 3, &restrictx);
  CreateRestriction(ceed, melem, numP, 3, &restrictxc);
  CreateRestriction(ceed, melem, numP, 1, &restrictmult);
  CeedInt nelem = melem[0]*melem[1]*melem[2];
  CeedElemRestrictionCreateIdentity(ceed, nelem, 16*numQ*numQ*numQ,
                                    16*nelem*numQ*numQ*numQ, 1,
                                    &restrictqdi);
  CeedElemRestrictionCreateIdentity(ceed, nelem, numQ*numQ*numQ,
                                    nelem*numQ*numQ*numQ, 1,
                                    &restrictxi);

  // Find physical cordinates of the corners of local elements
  {
    CeedScalar *xloc;
    CeedInt shape[3] = {melem[0]+1, melem[1]+1, melem[2]+1}, len =
                         shape[0]*shape[1]*shape[2];
    xloc = malloc(len*3*sizeof xloc[0]);
    for (CeedInt i=0; i<shape[0]; i++) {
      for (CeedInt j=0; j<shape[1]; j++) {
        for (CeedInt k=0; k<shape[2]; k++) {
          xloc[((i*shape[1]+j)*shape[2]+k) + 0*len] = 1.*(irank[0]*melem[0]+i) /
              (p[0]*melem[0]);
          xloc[((i*shape[1]+j)*shape[2]+k) + 1*len] = 1.*(irank[1]*melem[1]+j) /
              (p[1]*melem[1]);
          xloc[((i*shape[1]+j)*shape[2]+k) + 2*len] = 1.*(irank[2]*melem[2]+k) /
              (p[2]*melem[2]);
        }
      }
    }
    CeedVectorCreate(ceed, len*3, &xcorners);
    CeedVectorSetArray(xcorners, CEED_MEM_HOST, CEED_OWN_POINTER, xloc);
  }

  // Create the CEED vectors that will be needed in setup
  CeedInt Nqpts, Nelem = melem[0]*melem[1]*melem[2];
  CeedBasisGetNumQuadraturePoints(basisq, &Nqpts);
  CeedInt Ndofs = 1;
  for (int d=0; d<3; d++) Ndofs *= numP;
  CeedVectorCreate(ceed, 16*Nelem*Nqpts, &qdata);
  CeedVectorCreate(ceed, 5*lsize, &q0ceed);
  CeedVectorCreate(ceed, 5*lsize, &mceed);
  CeedVectorCreate(ceed, 5*lsize, &onesvec);
  CeedVectorCreate(ceed, 3*lsize, &xceed);
  CeedVectorCreate(ceed, lsize, &multlvec);
  CeedVectorCreate(ceed, Nelem*Ndofs, &multevec);

  // Find multiplicity of each local point
  CeedVectorSetValue(multevec, 1.0);
  CeedVectorSetValue(multlvec, 0.);
  CeedElemRestrictionApply(restrictmult, CEED_TRANSPOSE, CEED_TRANSPOSE,
                           multevec, multlvec, CEED_REQUEST_IMMEDIATE);

  // Create the Q-function that builds the quadrature data for the NS operator
  CeedQFunctionCreateInterior(ceed, 1,
                              Setup, __FILE__ ":Setup", &qf_setup);
  CeedQFunctionAddInput(qf_setup, "dx", 3, CEED_EVAL_GRAD);
  CeedQFunctionAddInput(qf_setup, "weight", 1, CEED_EVAL_WEIGHT);
  CeedQFunctionAddOutput(qf_setup, "qdata", 16, CEED_EVAL_NONE);

  // Create the Q-function that defines the action of the mass operator
  CeedQFunctionCreateInterior(ceed, 1,
                              Mass, __FILE__ ":Mass", &qf_mass);
  CeedQFunctionAddInput(qf_mass, "q", 5, CEED_EVAL_INTERP);
  CeedQFunctionAddInput(qf_mass, "qdata", 16, CEED_EVAL_NONE);
  CeedQFunctionAddOutput(qf_mass, "v", 5, CEED_EVAL_INTERP);

  // Create the Q-function that sets the ICs of the operator
  void (*icsfp)(void);
  PetscFunctionListFind(icsflist, problemtype, &icsfp);
  if (!icsfp)
      return CeedError(ceed, 1, "Function not found in the list");
  char str[256] = __FILE__":ICs";
  strcat(str, problemtype);
  CeedQFunctionCreateInterior(ceed, 1,
                              (int(*)(void *, CeedInt, const CeedScalar *const *, CeedScalar *const *))icsfp, str, &qf_ics);
  CeedQFunctionAddInput(qf_ics, "x", 3, CEED_EVAL_INTERP);
  CeedQFunctionAddOutput(qf_ics, "q0", 5, CEED_EVAL_NONE);
  CeedQFunctionAddOutput(qf_ics, "coords", 3, CEED_EVAL_NONE);

  // Create the Q-function that defines the action of the operator
  void (*fp)(void);
  PetscFunctionListFind(qflist, problemtype, &fp);
  if (!fp)
      return CeedError(ceed, 1, "Function not found in the list");
  strcpy(str, __FILE__":");
  strcat(str, problemtype);
  CeedQFunctionCreateInterior(ceed, 1,
                              (int(*)(void *, CeedInt, const CeedScalar *const *, CeedScalar *const *))fp, str, &qf);
  CeedQFunctionAddInput(qf, "q", 5, CEED_EVAL_INTERP);
  CeedQFunctionAddInput(qf, "dq", 5, CEED_EVAL_GRAD);
  CeedQFunctionAddInput(qf, "qdata", 16, CEED_EVAL_NONE);
  CeedQFunctionAddInput(qf, "x", 3, CEED_EVAL_INTERP);
  CeedQFunctionAddOutput(qf, "v", 5, CEED_EVAL_INTERP);
  CeedQFunctionAddOutput(qf, "dv", 5, CEED_EVAL_GRAD);

  // Create the operator that builds the quadrature data for the NS operator
  CeedOperatorCreate(ceed, qf_setup, NULL, NULL, &op_setup);
  CeedOperatorSetField(op_setup, "dx", restrictx, CEED_NOTRANSPOSE,
                       basisx, CEED_VECTOR_ACTIVE);
  CeedOperatorSetField(op_setup, "weight", restrictxi, CEED_NOTRANSPOSE,
                       basisx, CEED_VECTOR_NONE);
  CeedOperatorSetField(op_setup, "qdata", restrictqdi, CEED_NOTRANSPOSE,
                       CEED_BASIS_COLLOCATED, CEED_VECTOR_ACTIVE);

  // Create the mass operator
  CeedOperatorCreate(ceed, qf_mass, NULL, NULL, &op_mass);
  CeedOperatorSetField(op_mass, "q", restrictq, CEED_TRANSPOSE,
                       basisq, CEED_VECTOR_ACTIVE);
  CeedOperatorSetField(op_mass, "qdata", restrictqdi, CEED_NOTRANSPOSE,
                       basisx, qdata);
  CeedOperatorSetField(op_mass, "v", restrictq, CEED_TRANSPOSE,
                       basisq, CEED_VECTOR_ACTIVE);

  // Create the operator that sets the ICs
  CeedOperatorCreate(ceed, qf_ics, NULL, NULL, &op_ics);
  CeedOperatorSetField(op_ics, "x", restrictx, CEED_NOTRANSPOSE,
                       basisxc, CEED_VECTOR_ACTIVE);
  CeedOperatorSetField(op_ics, "q0", restrictq, CEED_TRANSPOSE,
                       CEED_BASIS_COLLOCATED, CEED_VECTOR_ACTIVE);
  CeedOperatorSetField(op_ics, "coords", restrictxc, CEED_TRANSPOSE,
                       CEED_BASIS_COLLOCATED, xceed);

  // Create the physics operator
  CeedOperatorCreate(ceed, qf, NULL, NULL, &op);
  CeedOperatorSetField(op, "q", restrictq, CEED_TRANSPOSE,
                       basisq, CEED_VECTOR_ACTIVE);
  CeedOperatorSetField(op, "dq", restrictq, CEED_TRANSPOSE,
                       basisq, CEED_VECTOR_ACTIVE);
  CeedOperatorSetField(op, "qdata", restrictqdi, CEED_NOTRANSPOSE,
                       CEED_BASIS_COLLOCATED, qdata);
  CeedOperatorSetField(op, "x", restrictx, CEED_NOTRANSPOSE,
                       basisx, xcorners);
  CeedOperatorSetField(op, "v", restrictq, CEED_TRANSPOSE,
                       basisq, CEED_VECTOR_ACTIVE);
  CeedOperatorSetField(op, "dv", restrictq, CEED_TRANSPOSE,
                       basisq, CEED_VECTOR_ACTIVE);

  // Create the libCEED contexts
  CeedScalar Theta0     = 300.;     // K
  CeedScalar ThetaC     = -15.;     // K
  CeedScalar P0         = 1.e5;     // kg/m s^2
  CeedScalar N          = 0.01;     // 1/s
  CeedScalar Cv         = 717.;     // J/kg K
  CeedScalar Cp         = 1004.;    // J/kg K
  CeedScalar Rd         = Cp - Cv;  // J/kg K
  CeedScalar g          = 9.81;     // m/s^2
  CeedScalar lambda     = -2./3.;   // -
<<<<<<< HEAD
  CeedScalar mu         = 75.;      // m^2/s (kinematic viscosity)
=======
  CeedScalar mu         = 1.e-5;    // Pa s (dynamic viscosity)
>>>>>>> 86b365c5
  CeedScalar k          = 26.38;    // W/m K
  CeedScalar rc         = 1./4.;    // Radius of bubble
  CeedScalar ctxSetup[9] = {Theta0, ThetaC, P0, N, Cv, Cp, Rd, g, rc};
  CeedQFunctionSetContext(qf_ics, &ctxSetup, sizeof ctxSetup);
  CeedScalar ctxNS[6] = {lambda, mu, k, Cv, Cp, g};
  CeedQFunctionSetContext(qf, &ctxNS, sizeof ctxNS);

  // Set up PETSc context
  user->comm = comm;
  user->degree = degree;
  for (int d=0; d<3; d++) user->melem[d] = melem[d];
  user->outputfreq = outputfreq;
  user->dm = dm;
  user->ceed = ceed;
  CeedVectorCreate(ceed, 5*lsize, &user->qceed);
  CeedVectorCreate(ceed, 5*lsize, &user->gceed);
  user->op = op;
  user->qdata = qdata;
  user->ltog = ltog;
  user->ltog0 = ltog0;
  user->gtogD = gtogD;
  user->Qloc = Qloc;
  ierr = VecDuplicate(Qloc, &user->Gloc); CHKERRQ(ierr);

  // Calculate qdata and ICs
  // Set up state global and local vectors
  ierr = VecZeroEntries(Q); CHKERRQ(ierr);
  ierr = VecGetArray(Qloc, &q0); CHKERRQ(ierr);
  CeedVectorSetArray(q0ceed, CEED_MEM_HOST, CEED_USE_POINTER, q0);

  // Set up mass global and local vectors
  ierr = VecZeroEntries(user->M); CHKERRQ(ierr);
  ierr = VecGetArray(Mloc, &m); CHKERRQ(ierr);
  CeedVectorSetArray(mceed, CEED_MEM_HOST, CEED_USE_POINTER, m);

  // Set up dof coordinate global and local vectors
  ierr = VecZeroEntries(X); CHKERRQ(ierr);
  ierr = VecGetArray(Xloc, &x); CHKERRQ(ierr);
  CeedVectorSetArray(xceed, CEED_MEM_HOST, CEED_USE_POINTER, x);

  // Apply Setup Ceed Operators
  CeedOperatorApply(op_setup, xcorners, qdata, CEED_REQUEST_IMMEDIATE);
  CeedOperatorApply(op_ics, xcorners, q0ceed, CEED_REQUEST_IMMEDIATE);
  CeedVectorSetValue(onesvec, 1.0);
  CeedOperatorApply(op_mass, onesvec, mceed, CEED_REQUEST_IMMEDIATE);

  // Fix multiplicity for output of ICs
  CeedVectorGetArray(q0ceed, CEED_MEM_HOST, &q0);
  CeedVectorGetArray(xceed, CEED_MEM_HOST, &x);
  CeedVectorGetArray(multlvec, CEED_MEM_HOST, &mult);
  for (PetscInt i=0; i<lsize; i++) {
    for (PetscInt f=0; f<5; f++)
      q0[i*5+f] /= mult[i];
    for (PetscInt d=0; d<3; d++)
      x[i*3+d] /= mult[i];
  }

  CeedVectorRestoreArray(q0ceed, &q0);
  CeedVectorRestoreArray(xceed, &x);
  CeedVectorRestoreArray(multlvec, &mult);

  // Destroy mult vecs
  CeedVectorDestroy(&multevec);
  CeedVectorDestroy(&multlvec);

  // Gather initial Q values
  ierr = VecRestoreArray(Qloc, &q0); CHKERRQ(ierr);
  ierr = VecScatterBegin(ltog, Qloc, Q, INSERT_VALUES, SCATTER_FORWARD);
  CHKERRQ(ierr);
  ierr = VecScatterEnd(ltog, Qloc, Q, INSERT_VALUES, SCATTER_FORWARD);
  CHKERRQ(ierr);
  CeedVectorDestroy(&q0ceed);

  // Copy boundary values
  ierr = VecZeroEntries(user->BC); CHKERRQ(ierr);
  ierr = VecScatterBegin(gtogD, Q, user->BC, INSERT_VALUES, SCATTER_FORWARD);
  CHKERRQ(ierr);
  ierr = VecScatterEnd(gtogD, Q, user->BC, INSERT_VALUES, SCATTER_FORWARD);
  CHKERRQ(ierr);

  // Gather dof coordinates
  ierr = VecRestoreArray(Xloc, &x); CHKERRQ(ierr);
  ierr = VecScatterBegin(ltogX, Xloc, X, INSERT_VALUES, SCATTER_FORWARD);
  CHKERRQ(ierr);
  ierr = VecScatterEnd(ltogX, Xloc, X, INSERT_VALUES, SCATTER_FORWARD);
  CHKERRQ(ierr);

  // Clean up
  CeedVectorDestroy(&xceed);
  ierr = VecDestroy(&Xloc); CHKERRQ(ierr);

  // Set dof coordinates in DMDA
  ierr = DMSetCoordinates(dm, X); CHKERRQ(ierr);
  ierr = VecDestroy(&X); CHKERRQ(ierr);

  // Gather the inverse of the mass operator
  ierr = VecRestoreArray(Mloc, &m); CHKERRQ(ierr);
  ierr = VecScatterBegin(ltog, Mloc, user->M, ADD_VALUES, SCATTER_FORWARD);
  CHKERRQ(ierr);
  ierr = VecScatterEnd(ltog, Mloc, user->M, ADD_VALUES, SCATTER_FORWARD);
  CHKERRQ(ierr);
  ierr = VecDestroy(&Mloc); CHKERRQ(ierr);
  CeedVectorDestroy(&mceed);

  // Invert diagonally lumped mass vector for RHS function
  ierr = VecReciprocal(user->M); // M is now Minv
  CHKERRQ(ierr);

  // Create and setup TS
  ierr = TSCreate(comm, &ts); CHKERRQ(ierr);
  ierr = TSSetType(ts, TSRK); CHKERRQ(ierr);
  ierr = TSRKSetType(ts, TSRK5F); CHKERRQ(ierr);
  ierr = TSSetRHSFunction(ts, NULL, RHS_NS, &user); CHKERRQ(ierr);
  ierr = TSSetMaxTime(ts, 500.); CHKERRQ(ierr);
  ierr = TSSetExactFinalTime(ts, TS_EXACTFINALTIME_STEPOVER); CHKERRQ(ierr);
  ierr = TSSetTimeStep(ts, 1.e-5); CHKERRQ(ierr);
  ierr = TSGetAdapt(ts, &adapt); CHKERRQ(ierr);
  ierr = TSAdaptSetStepLimits(adapt, 1.e-12, 1.e-2); CHKERRQ(ierr);
  ierr = TSSetFromOptions(ts); CHKERRQ(ierr);
  ierr = TSMonitor_NS(ts, 0, 0., Q, user); CHKERRQ(ierr);
  ierr = TSMonitorSet(ts, TSMonitor_NS, user, NULL); CHKERRQ(ierr);

  // Solve
  ierr = TSSolve(ts, Q); CHKERRQ(ierr);

  // Output Statistics
  ierr = TSGetSolveTime(ts,&ftime); CHKERRQ(ierr);
  ierr = TSGetStepNumber(ts,&steps); CHKERRQ(ierr);
  ierr = PetscPrintf(PETSC_COMM_WORLD,
                     "Time integrator took %D time steps to reach final time %g\n",
                     steps,(double)ftime); CHKERRQ(ierr);

  // Clean up libCEED
  CeedVectorDestroy(&user->qceed);
  CeedVectorDestroy(&user->gceed);
  CeedVectorDestroy(&user->qdata);
  CeedVectorDestroy(&xceed);
  CeedVectorDestroy(&xcorners);
  CeedVectorDestroy(&onesvec);
  CeedBasisDestroy(&basisq);
  CeedBasisDestroy(&basisx);
  CeedBasisDestroy(&basisxc);
  CeedElemRestrictionDestroy(&restrictq);
  CeedElemRestrictionDestroy(&restrictx);
  CeedElemRestrictionDestroy(&restrictqdi);
  CeedElemRestrictionDestroy(&restrictxi);
  CeedQFunctionDestroy(&qf_setup);
  CeedQFunctionDestroy(&qf_ics);
  CeedQFunctionDestroy(&qf);
  CeedOperatorDestroy(&op_setup);
  CeedOperatorDestroy(&op_ics);
  CeedOperatorDestroy(&op);
  CeedDestroy(&ceed);

  // Clean up PETSc
  ierr = VecDestroy(&Q); CHKERRQ(ierr);
  ierr = VecDestroy(&user->M); CHKERRQ(ierr);
  ierr = VecDestroy(&user->BC); CHKERRQ(ierr);
  ierr = VecDestroy(&user->Qloc); CHKERRQ(ierr);
  ierr = VecDestroy(&user->Gloc); CHKERRQ(ierr);
  ierr = VecScatterDestroy(&ltog); CHKERRQ(ierr);
  ierr = VecScatterDestroy(&ltog0); CHKERRQ(ierr);
  ierr = VecScatterDestroy(&gtogD); CHKERRQ(ierr);
  ierr = VecScatterDestroy(&ltogX); CHKERRQ(ierr);
  ierr = TSDestroy(&ts); CHKERRQ(ierr);
  ierr = DMDestroy(&dm); CHKERRQ(ierr);
  ierr = PetscFree(user); CHKERRQ(ierr);
  return PetscFinalize();
}<|MERGE_RESOLUTION|>--- conflicted
+++ resolved
@@ -644,11 +644,7 @@
   CeedScalar Rd         = Cp - Cv;  // J/kg K
   CeedScalar g          = 9.81;     // m/s^2
   CeedScalar lambda     = -2./3.;   // -
-<<<<<<< HEAD
-  CeedScalar mu         = 75.;      // m^2/s (kinematic viscosity)
-=======
   CeedScalar mu         = 1.e-5;    // Pa s (dynamic viscosity)
->>>>>>> 86b365c5
   CeedScalar k          = 26.38;    // W/m K
   CeedScalar rc         = 1./4.;    // Radius of bubble
   CeedScalar ctxSetup[9] = {Theta0, ThetaC, P0, N, Cv, Cp, Rd, g, rc};
