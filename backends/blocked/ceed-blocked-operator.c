// Copyright (c) 2017-2018, Lawrence Livermore National Security, LLC.
// Produced at the Lawrence Livermore National Laboratory. LLNL-CODE-734707.
// All Rights reserved. See files LICENSE and NOTICE for details.
//
// This file is part of CEED, a collection of benchmarks, miniapps, software
// libraries and APIs for efficient high-order finite element and spectral
// element discretizations for exascale applications. For more information and
// source code availability see http://github.com/ceed.
//
// The CEED research is supported by the Exascale Computing Project 17-SC-20-SC,
// a collaborative effort of two U.S. Department of Energy organizations (Office
// of Science and the National Nuclear Security Administration) responsible for
// the planning and preparation of a capable exascale ecosystem, including
// software, applications, hardware, advanced system engineering and early
// testbed platforms, in support of the nation's exascale computing imperative.

#include <string.h>
#include "ceed-blocked.h"
#include "../ref/ceed-ref.h"

static int CeedOperatorDestroy_Blocked(CeedOperator op) {
  int ierr;
  CeedOperator_Blocked *impl;
  ierr = CeedOperatorGetData(op, (void*)&impl); CeedChk(ierr);

  for (CeedInt i=0; i<impl->numein+impl->numeout; i++) {
    ierr = CeedElemRestrictionDestroy(&impl->blkrestr[i]); CeedChk(ierr);
    ierr = CeedVectorDestroy(&impl->evecs[i]); CeedChk(ierr);
  }
  ierr = CeedFree(&impl->blkrestr); CeedChk(ierr);
  ierr = CeedFree(&impl->evecs); CeedChk(ierr);
  ierr = CeedFree(&impl->edata); CeedChk(ierr);
  ierr = CeedFree(&impl->inputstate); CeedChk(ierr);

  for (CeedInt i=0; i<impl->numein; i++) {
    ierr = CeedVectorDestroy(&impl->evecsin[i]); CeedChk(ierr);
    ierr = CeedVectorDestroy(&impl->qvecsin[i]); CeedChk(ierr);
  }
  ierr = CeedFree(&impl->evecsin); CeedChk(ierr);
  ierr = CeedFree(&impl->qvecsin); CeedChk(ierr);

  for (CeedInt i=0; i<impl->numeout; i++) {
    ierr = CeedVectorDestroy(&impl->evecsout[i]); CeedChk(ierr);
    ierr = CeedVectorDestroy(&impl->qvecsout[i]); CeedChk(ierr);
  }
  ierr = CeedFree(&impl->evecsout); CeedChk(ierr);
  ierr = CeedFree(&impl->qvecsout); CeedChk(ierr);

  ierr = CeedFree(&impl); CeedChk(ierr);
  return 0;
}

/*
  Setup infields or outfields
 */
static int CeedOperatorSetupFields_Blocked(CeedQFunction qf, CeedOperator op,
<<<<<<< HEAD
                                       bool inOrOut,
                                       CeedElemRestriction *blkrestr,
                                       CeedVector *fullevecs, CeedVector *evecs,
                                       CeedVector *qvecs, CeedInt starte,
                                       CeedInt numfields, CeedInt Q) {
=======
    bool inOrOut,
    CeedElemRestriction *blkrestr,
    CeedVector *fullevecs, CeedVector *evecs,
    CeedVector *qvecs, CeedInt starte,
    CeedInt numfields, CeedInt Q) {
>>>>>>> 60772422
  CeedInt dim, ierr, ncomp;
  Ceed ceed;
  ierr = CeedOperatorGetCeed(op, &ceed); CeedChk(ierr);
  CeedBasis basis;
  CeedElemRestriction r;
  CeedOperatorField *opfields;
  CeedQFunctionField *qffields;
  if (inOrOut) {
    ierr = CeedOperatorGetFields(op, NULL, &opfields);
    CeedChk(ierr);
    ierr = CeedQFunctionGetFields(qf, NULL, &qffields);
    CeedChk(ierr);
  } else {
    ierr = CeedOperatorGetFields(op, &opfields, NULL);
    CeedChk(ierr);
    ierr = CeedQFunctionGetFields(qf, &qffields, NULL);
    CeedChk(ierr);
  }
  const CeedInt blksize = 8;

  // Loop over fields
  for (CeedInt i=0; i<numfields; i++) {
    CeedEvalMode emode;
    ierr = CeedQFunctionFieldGetEvalMode(qffields[i], &emode); CeedChk(ierr);

    if (emode != CEED_EVAL_WEIGHT) {
      ierr = CeedOperatorFieldGetElemRestriction(opfields[i], &r);
      CeedChk(ierr);
      CeedElemRestriction_Ref *data;
      ierr = CeedElemRestrictionGetData(r, (void *)&data);
      Ceed ceed;
      ierr = CeedElemRestrictionGetCeed(r, &ceed); CeedChk(ierr);
      CeedInt nelem, elemsize, ndof, ncomp;
      ierr = CeedElemRestrictionGetNumElements(r, &nelem); CeedChk(ierr);
      ierr = CeedElemRestrictionGetElementSize(r, &elemsize); CeedChk(ierr);
      ierr = CeedElemRestrictionGetNumDoF(r, &ndof); CeedChk(ierr);
      ierr = CeedElemRestrictionGetNumComponents(r, &ncomp); CeedChk(ierr);
      ierr = CeedElemRestrictionCreateBlocked(ceed, nelem, elemsize,
                                              blksize, ndof, ncomp,
                                              CEED_MEM_HOST, CEED_COPY_VALUES,
                                              data->indices, &blkrestr[i+starte]);
      CeedChk(ierr);
      ierr = CeedElemRestrictionCreateVector(blkrestr[i+starte], NULL,
                                             &fullevecs[i+starte]);
      CeedChk(ierr);
    }

    switch(emode) {
    case CEED_EVAL_NONE:
      ierr = CeedQFunctionFieldGetNumComponents(qffields[i], &ncomp);
      CeedChk(ierr);
      ierr = CeedVectorCreate(ceed, Q*ncomp*blksize, &qvecs[i]); CeedChk(ierr);
      break;
    case CEED_EVAL_INTERP:
      ierr = CeedQFunctionFieldGetNumComponents(qffields[i], &ncomp);
      CeedChk(ierr);
      ierr = CeedVectorCreate(ceed, Q*ncomp*blksize, &evecs[i]); CeedChk(ierr);
      ierr = CeedVectorCreate(ceed, Q*ncomp*blksize, &qvecs[i]); CeedChk(ierr);
      break;
    case CEED_EVAL_GRAD:
      ierr = CeedOperatorFieldGetBasis(opfields[i], &basis); CeedChk(ierr);
      ierr = CeedQFunctionFieldGetNumComponents(qffields[i], &ncomp);
      ierr = CeedBasisGetDimension(basis, &dim); CeedChk(ierr);
      ierr = CeedVectorCreate(ceed, Q*ncomp*blksize, &evecs[i]); CeedChk(ierr);
      ierr = CeedVectorCreate(ceed, Q*ncomp*dim*blksize, &qvecs[i]); CeedChk(ierr);
      break;
    case CEED_EVAL_WEIGHT: // Only on input fields
      ierr = CeedOperatorFieldGetBasis(opfields[i], &basis); CeedChk(ierr);
      ierr = CeedVectorCreate(ceed, Q*blksize, &qvecs[i]); CeedChk(ierr);
      ierr = CeedBasisApply(basis, blksize, CEED_NOTRANSPOSE,
                            CEED_EVAL_WEIGHT, NULL, qvecs[i]); CeedChk(ierr);

      break;
    case CEED_EVAL_DIV:
      break; // Not implimented
    case CEED_EVAL_CURL:
      break; // Not implimented
    }
  }
  return 0;
}

/*
  CeedOperator needs to connect all the named fields (be they active or passive)
  to the named inputs and outputs of its CeedQFunction.
 */
static int CeedOperatorSetup_Blocked(CeedOperator op) {
  int ierr;
  bool setupdone;
  ierr = CeedOperatorGetSetupStatus(op, &setupdone); CeedChk(ierr);
  if (setupdone) return 0;
  Ceed ceed;
  ierr = CeedOperatorGetCeed(op, &ceed); CeedChk(ierr);
  CeedOperator_Blocked *impl;
  ierr = CeedOperatorGetData(op, (void*)&impl); CeedChk(ierr);
  CeedQFunction qf;
  ierr = CeedOperatorGetQFunction(op, &qf); CeedChk(ierr);
  CeedInt Q, numinputfields, numoutputfields;
  ierr = CeedOperatorGetNumQuadraturePoints(op, &Q); CeedChk(ierr);
  ierr= CeedQFunctionGetNumArgs(qf, &numinputfields, &numoutputfields);
  CeedChk(ierr);
  CeedOperatorField *opinputfields, *opoutputfields;
  ierr = CeedOperatorGetFields(op, &opinputfields, &opoutputfields);
  CeedChk(ierr);
  CeedQFunctionField *qfinputfields, *qfoutputfields;
  ierr = CeedQFunctionGetFields(qf, &qfinputfields, &qfoutputfields);
  CeedChk(ierr);

  // Allocate
  ierr = CeedCalloc(numinputfields + numoutputfields, &impl->blkrestr);
  CeedChk(ierr);
  ierr = CeedCalloc(numinputfields + numoutputfields, &impl->evecs);
  CeedChk(ierr);
  ierr = CeedCalloc(numinputfields + numoutputfields, &impl->edata);
  CeedChk(ierr);

  ierr = CeedCalloc(16, &impl->inputstate); CeedChk(ierr);
  ierr = CeedCalloc(16, &impl->evecsin); CeedChk(ierr);
  ierr = CeedCalloc(16, &impl->evecsout); CeedChk(ierr);
  ierr = CeedCalloc(16, &impl->qvecsin); CeedChk(ierr);
  ierr = CeedCalloc(16, &impl->qvecsout); CeedChk(ierr);

  impl->numein = numinputfields; impl->numeout = numoutputfields;

  // Set up infield and outfield pointer arrays
  // Infields
  ierr = CeedOperatorSetupFields_Blocked(qf, op, 0, impl->blkrestr,
<<<<<<< HEAD
                                     impl->evecs, impl->evecsin,
                                     impl->qvecsin, 0,
                                     numinputfields, Q);
  CeedChk(ierr);
  // Outfields
  ierr = CeedOperatorSetupFields_Blocked(qf, op, 1, impl->blkrestr,
                                     impl->evecs, impl->evecsout,
                                     impl->qvecsout, numinputfields,
                                     numoutputfields, Q);
=======
                                         impl->evecs, impl->evecsin,
                                         impl->qvecsin, 0,
                                         numinputfields, Q);
  CeedChk(ierr);
  // Outfields
  ierr = CeedOperatorSetupFields_Blocked(qf, op, 1, impl->blkrestr,
                                         impl->evecs, impl->evecsout,
                                         impl->qvecsout, numinputfields,
                                         numoutputfields, Q);
>>>>>>> 60772422
  CeedChk(ierr);

  ierr = CeedOperatorSetSetupDone(op); CeedChk(ierr);

  return 0;
}

static int CeedOperatorApply_Blocked(CeedOperator op, CeedVector invec,
                                     CeedVector outvec, CeedRequest *request) {
  int ierr;
  CeedOperator_Blocked *impl;
  ierr = CeedOperatorGetData(op, (void*)&impl); CeedChk(ierr);
  const CeedInt blksize = 8;
  CeedInt Q, elemsize, numinputfields, numoutputfields, numelements, ncomp;
  ierr = CeedOperatorGetNumElements(op, &numelements); CeedChk(ierr);
  ierr = CeedOperatorGetNumQuadraturePoints(op, &Q); CeedChk(ierr);
  CeedInt nblks = (numelements/blksize) + !!(numelements%blksize);
  CeedQFunction qf;
  ierr = CeedOperatorGetQFunction(op, &qf); CeedChk(ierr);
  ierr= CeedQFunctionGetNumArgs(qf, &numinputfields, &numoutputfields);
  CeedChk(ierr);
  CeedTransposeMode lmode;
  CeedOperatorField *opinputfields, *opoutputfields;
  ierr = CeedOperatorGetFields(op, &opinputfields, &opoutputfields);
  CeedChk(ierr);
  CeedQFunctionField *qfinputfields, *qfoutputfields;
  ierr = CeedQFunctionGetFields(qf, &qfinputfields, &qfoutputfields);
  CeedChk(ierr);
  CeedEvalMode emode;
  CeedVector vec;
  CeedBasis basis;
  CeedElemRestriction Erestrict;
  uint64_t state;

  // Setup
  ierr = CeedOperatorSetup_Blocked(op); CeedChk(ierr);

  // Input Evecs and Restriction
  for (CeedInt i=0; i<numinputfields; i++) {
    ierr = CeedQFunctionFieldGetEvalMode(qfinputfields[i], &emode);
    CeedChk(ierr);
    if (emode == CEED_EVAL_WEIGHT) { // Skip
    } else {
      // Get input vector
      ierr = CeedOperatorFieldGetVector(opinputfields[i], &vec); CeedChk(ierr);
      if (vec == CEED_VECTOR_ACTIVE)
        vec = invec;
      // Restrict
      ierr = CeedVectorGetState(vec, &state); CeedChk(ierr);
      if (state != impl->inputstate[i]) {
        ierr = CeedOperatorFieldGetLMode(opinputfields[i], &lmode); CeedChk(ierr);
        ierr = CeedElemRestrictionApply(impl->blkrestr[i], CEED_NOTRANSPOSE,
                                        lmode, vec, impl->evecs[i],
                                        request); CeedChk(ierr); CeedChk(ierr);
        impl->inputstate[i] = state;
      }
      // Get evec
      ierr = CeedVectorGetArrayRead(impl->evecs[i], CEED_MEM_HOST,
                                    (const CeedScalar **) &impl->edata[i]);
      CeedChk(ierr);
    }
  }

  // Output Evecs
  for (CeedInt i=0; i<numoutputfields; i++) {
    ierr = CeedVectorGetArray(impl->evecs[i+impl->numein], CEED_MEM_HOST,
                              &impl->edata[i + numinputfields]); CeedChk(ierr);
  }

  // Loop through elements
  for (CeedInt e=0; e<nblks*blksize; e+=blksize) {
    // Input basis apply if needed
    for (CeedInt i=0; i<numinputfields; i++) {
      // Get elemsize, emode, ncomp
      ierr = CeedOperatorFieldGetElemRestriction(opinputfields[i], &Erestrict);
      CeedChk(ierr);
      ierr = CeedElemRestrictionGetElementSize(Erestrict, &elemsize);
      CeedChk(ierr);
      ierr = CeedQFunctionFieldGetEvalMode(qfinputfields[i], &emode);
      CeedChk(ierr);
      ierr = CeedQFunctionFieldGetNumComponents(qfinputfields[i], &ncomp);
      CeedChk(ierr);
      // Basis action
      switch(emode) {
      case CEED_EVAL_NONE:
<<<<<<< HEAD
        ierr = CeedVectorSetArray(impl->qvecsin[i], CEED_MEM_HOST, 
=======
        ierr = CeedVectorSetArray(impl->qvecsin[i], CEED_MEM_HOST,
>>>>>>> 60772422
                                  CEED_USE_POINTER,
                                  &impl->edata[i][e*Q*ncomp]); CeedChk(ierr);
        break;
      case CEED_EVAL_INTERP:
        ierr = CeedOperatorFieldGetBasis(opinputfields[i], &basis); CeedChk(ierr);
        ierr = CeedVectorSetArray(impl->evecsin[i], CEED_MEM_HOST,
                                  CEED_USE_POINTER,
                                  &impl->edata[i][e*elemsize*ncomp]);
        CeedChk(ierr);
        ierr = CeedBasisApply(basis, blksize, CEED_NOTRANSPOSE,
                              CEED_EVAL_INTERP, impl->evecsin[i],
                              impl->qvecsin[i]); CeedChk(ierr);
        break;
      case CEED_EVAL_GRAD:
        ierr = CeedOperatorFieldGetBasis(opinputfields[i], &basis); CeedChk(ierr);
        ierr = CeedVectorSetArray(impl->evecsin[i], CEED_MEM_HOST,
                                  CEED_USE_POINTER,
                                  &impl->edata[i][e*elemsize*ncomp]);
        CeedChk(ierr);
        ierr = CeedBasisApply(basis, blksize, CEED_NOTRANSPOSE,
                              CEED_EVAL_GRAD, impl->evecsin[i],
                              impl->qvecsin[i]); CeedChk(ierr);
        break;
      case CEED_EVAL_WEIGHT:
        break;  // No action
      case CEED_EVAL_DIV:
        break; // Not implimented
      case CEED_EVAL_CURL:
        break; // Not implimented
      }
    }

    // Output pointers
    for (CeedInt i=0; i<numoutputfields; i++) {
      ierr = CeedQFunctionFieldGetEvalMode(qfoutputfields[i], &emode);
      CeedChk(ierr);
      if (emode == CEED_EVAL_NONE) {
        ierr = CeedQFunctionFieldGetNumComponents(qfoutputfields[i], &ncomp);
        CeedChk(ierr);
        ierr = CeedVectorSetArray(impl->qvecsout[i], CEED_MEM_HOST,
                                  CEED_USE_POINTER,
                                  &impl->edata[i + numinputfields][e*Q*ncomp]);
        CeedChk(ierr);
      }
    }
    // Q function
    ierr = CeedQFunctionApply(qf, Q*blksize, impl->qvecsin, impl->qvecsout);
    CeedChk(ierr);

    // Output basis apply if needed
    for (CeedInt i=0; i<numoutputfields; i++) {
      // Get elemsize, emode, ncomp
      ierr = CeedOperatorFieldGetElemRestriction(opoutputfields[i], &Erestrict);
      CeedChk(ierr);
      ierr = CeedElemRestrictionGetElementSize(Erestrict, &elemsize);
      CeedChk(ierr);
      ierr = CeedQFunctionFieldGetEvalMode(qfoutputfields[i], &emode);
      CeedChk(ierr);
      ierr = CeedQFunctionFieldGetNumComponents(qfoutputfields[i], &ncomp);
      CeedChk(ierr);
      // Basis action
      switch(emode) {
      case CEED_EVAL_NONE:
        break; // No action
      case CEED_EVAL_INTERP:
        ierr = CeedOperatorFieldGetBasis(opoutputfields[i], &basis);
        CeedChk(ierr);
        ierr = CeedVectorSetArray(impl->evecsout[i], CEED_MEM_HOST,
                                  CEED_USE_POINTER,
                                  &impl->edata[i + numinputfields][e*elemsize*ncomp]);
        ierr = CeedBasisApply(basis, blksize, CEED_TRANSPOSE,
                              CEED_EVAL_INTERP, impl->qvecsout[i],
                              impl->evecsout[i]); CeedChk(ierr);
        break;
      case CEED_EVAL_GRAD:
        ierr = CeedOperatorFieldGetBasis(opoutputfields[i], &basis);
        CeedChk(ierr);
        ierr = CeedVectorSetArray(impl->evecsout[i], CEED_MEM_HOST,
                                  CEED_USE_POINTER,
                                  &impl->edata[i + numinputfields][e*elemsize*ncomp]);
        ierr = CeedBasisApply(basis, blksize, CEED_TRANSPOSE,
                              CEED_EVAL_GRAD, impl->qvecsout[i],
                              impl->evecsout[i]); CeedChk(ierr);
        break;
      case CEED_EVAL_WEIGHT: {
        Ceed ceed;
        ierr = CeedOperatorGetCeed(op, &ceed); CeedChk(ierr);
        return CeedError(ceed, 1,
                         "CEED_EVAL_WEIGHT cannot be an output evaluation mode");
        break; // Should not occur
      }
      case CEED_EVAL_DIV:
        break; // Not implimented
      case CEED_EVAL_CURL:
        break; // Not implimented
      }
    }
  }

  // Zero lvecs
  for (CeedInt i=0; i<numoutputfields; i++) {
    ierr = CeedOperatorFieldGetVector(opoutputfields[i], &vec); CeedChk(ierr);
    if (vec == CEED_VECTOR_ACTIVE)
      vec = outvec;
    ierr = CeedVectorSetValue(vec, 0.0); CeedChk(ierr);
  }

  // Output restriction
  for (CeedInt i=0; i<numoutputfields; i++) {
    // Restore evec
    ierr = CeedVectorRestoreArray(impl->evecs[i+impl->numein],
                                  &impl->edata[i + numinputfields]); CeedChk(ierr);
    // Get output vector
    ierr = CeedOperatorFieldGetVector(opoutputfields[i], &vec); CeedChk(ierr);
    // Active
    if (vec == CEED_VECTOR_ACTIVE)
      vec = outvec;
    // Restrict
    ierr = CeedOperatorFieldGetLMode(opoutputfields[i], &lmode); CeedChk(ierr);
    ierr = CeedElemRestrictionApply(impl->blkrestr[i+impl->numein], CEED_TRANSPOSE,
                                    lmode, impl->evecs[i+impl->numein], vec,
                                    request); CeedChk(ierr);

  }

  // Restore input arrays
  for (CeedInt i=0; i<numinputfields; i++) {
    ierr = CeedQFunctionFieldGetEvalMode(qfinputfields[i], &emode);
    CeedChk(ierr);
    if (emode == CEED_EVAL_WEIGHT) { // Skip
    } else {
      ierr = CeedVectorRestoreArrayRead(impl->evecs[i],
                                        (const CeedScalar **) &impl->edata[i]);
      CeedChk(ierr);
    }
  }

  return 0;
}

int CeedOperatorCreate_Blocked(CeedOperator op) {
  int ierr;
  Ceed ceed;
  ierr = CeedOperatorGetCeed(op, &ceed); CeedChk(ierr);
  CeedOperator_Blocked *impl;

  ierr = CeedCalloc(1, &impl); CeedChk(ierr);
  ierr = CeedOperatorSetData(op, (void *)&impl);

  ierr = CeedSetBackendFunction(ceed, "Operator", op, "Apply",
                                CeedOperatorApply_Blocked); CeedChk(ierr);
  ierr = CeedSetBackendFunction(ceed, "Operator", op, "Destroy",
                                CeedOperatorDestroy_Blocked); CeedChk(ierr);
  return 0;
}<|MERGE_RESOLUTION|>--- conflicted
+++ resolved
@@ -54,19 +54,11 @@
   Setup infields or outfields
  */
 static int CeedOperatorSetupFields_Blocked(CeedQFunction qf, CeedOperator op,
-<<<<<<< HEAD
-                                       bool inOrOut,
-                                       CeedElemRestriction *blkrestr,
-                                       CeedVector *fullevecs, CeedVector *evecs,
-                                       CeedVector *qvecs, CeedInt starte,
-                                       CeedInt numfields, CeedInt Q) {
-=======
     bool inOrOut,
     CeedElemRestriction *blkrestr,
     CeedVector *fullevecs, CeedVector *evecs,
     CeedVector *qvecs, CeedInt starte,
     CeedInt numfields, CeedInt Q) {
->>>>>>> 60772422
   CeedInt dim, ierr, ncomp;
   Ceed ceed;
   ierr = CeedOperatorGetCeed(op, &ceed); CeedChk(ierr);
@@ -194,17 +186,6 @@
   // Set up infield and outfield pointer arrays
   // Infields
   ierr = CeedOperatorSetupFields_Blocked(qf, op, 0, impl->blkrestr,
-<<<<<<< HEAD
-                                     impl->evecs, impl->evecsin,
-                                     impl->qvecsin, 0,
-                                     numinputfields, Q);
-  CeedChk(ierr);
-  // Outfields
-  ierr = CeedOperatorSetupFields_Blocked(qf, op, 1, impl->blkrestr,
-                                     impl->evecs, impl->evecsout,
-                                     impl->qvecsout, numinputfields,
-                                     numoutputfields, Q);
-=======
                                          impl->evecs, impl->evecsin,
                                          impl->qvecsin, 0,
                                          numinputfields, Q);
@@ -214,7 +195,6 @@
                                          impl->evecs, impl->evecsout,
                                          impl->qvecsout, numinputfields,
                                          numoutputfields, Q);
->>>>>>> 60772422
   CeedChk(ierr);
 
   ierr = CeedOperatorSetSetupDone(op); CeedChk(ierr);
@@ -300,11 +280,7 @@
       // Basis action
       switch(emode) {
       case CEED_EVAL_NONE:
-<<<<<<< HEAD
-        ierr = CeedVectorSetArray(impl->qvecsin[i], CEED_MEM_HOST, 
-=======
         ierr = CeedVectorSetArray(impl->qvecsin[i], CEED_MEM_HOST,
->>>>>>> 60772422
                                   CEED_USE_POINTER,
                                   &impl->edata[i][e*Q*ncomp]); CeedChk(ierr);
         break;
