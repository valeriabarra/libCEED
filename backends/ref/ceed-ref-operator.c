--- conflicted
+++ resolved
@@ -413,13 +413,8 @@
 }
 
 static int CeedCompositeOperatorApply_Ref(CeedOperator op, CeedVector invec,
-<<<<<<< HEAD
-                                          CeedVector outvec,
-                                          CeedRequest *request) {
-=======
     CeedVector outvec,
     CeedRequest *request) {
->>>>>>> 719b5048
   int ierr;
   CeedInt numsub;
   CeedOperator_Ref *impl;
@@ -432,11 +427,7 @@
   CeedChk(ierr);
   // Add to outvec with subsequent outputs
   for (CeedInt i=1; i<numsub; i++) {
-<<<<<<< HEAD
-    ierr = CeedOperatorGetData(suboperators[i], (void*)&impl);
-=======
     ierr = CeedOperatorGetData(suboperators[i], (void *)&impl); CeedChk(ierr);
->>>>>>> 719b5048
     impl->add = true;
     ierr = CeedOperatorApply(suboperators[i], invec, outvec, request);
     CeedChk(ierr);
@@ -453,11 +444,7 @@
 
   ierr = CeedCalloc(1, &impl); CeedChk(ierr);
   impl->add = false;
-<<<<<<< HEAD
-  ierr = CeedOperatorSetData(op, (void*)&impl);
-=======
   ierr = CeedOperatorSetData(op, (void *)&impl); CeedChk(ierr);
->>>>>>> 719b5048
 
   ierr = CeedSetBackendFunction(ceed, "Operator", op, "Apply",
                                 CeedOperatorApply_Ref); CeedChk(ierr);
