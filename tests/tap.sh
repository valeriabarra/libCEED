--- conflicted
+++ resolved
@@ -4,11 +4,7 @@
 
 output=$(mktemp $1.XXXX)
 
-<<<<<<< HEAD
-backends=(/cpu/self /cpu/occa /gpu/occa /cpu/magma /gpu/magma)
-=======
-backends=(/cpu/self /cpu/occa /gpu/occa /omp/occa /ocl/occa)
->>>>>>> 6148b00b
+backends=(/cpu/self /cpu/occa /gpu/occa /omp/occa /ocl/occa /cpu/magma /gpu/magma)
 printf "1..$[3*${#backends[@]}]\n";
 
 # for examples/ceed ex*, grep the code to fetch arguments from a TESTARGS line
