!-----------------------------------------------------------------------
      subroutine polyeval(x,n,p,uq)
      real*8 x,y
      integer n,i
      real*8 p(1)
      real*8 uq

      y=p(n) 

      do i=n-1,1,-1
        y=y*x+p(i)
      enddo

      uq=y

      end
!-----------------------------------------------------------------------
      program test

      include 'ceedf.h'

      integer ceed,err
      integer x,xq,u,uq,w
      integer bxl,bxg,bug
      integer i
      integer q
      parameter(q=6)

      integer plen
      parameter(plen=6)
      real*8 p(plen)
      real*8 pint(plen+1)
      real*8 xx(2)
      real*8 xxq(q)
      real*8 uuq(q)
      real*8 uu(q)
      real*8 ww(q)
      real*8 summ,error,p1,pm1
      integer*8 offset1,offset2

      character arg*32

      data p/1,2,3,4,5,6/
      data xx/-1,1/

      call getarg(1,arg)
      call ceedinit(trim(arg)//char(0),ceed,err)

      call ceedvectorcreate(ceed,2,x,err)
      call ceedvectorsetarray(x,ceed_mem_host,ceed_use_pointer,xx,err)
      call ceedvectorcreate(ceed,q,xq,err)
      call ceedvectorsetvalue(xq,0.d0,err)
      call ceedvectorcreate(ceed,q,u,err)
      call ceedvectorcreate(ceed,q,uq,err)
      call ceedvectorsetvalue(uq,0.d0,err)
      call ceedvectorcreate(ceed,q,w,err)
      call ceedvectorsetvalue(w,0.d0,err)
<<<<<<< HEAD

      call ceedbasiscreatetensorh1lagrange(ceed,1,1,2,q,
     $  ceed_gauss_lobatto,bxl,err)

      call ceedbasisapply(bxl,1,ceed_notranspose,ceed_eval_interp,
     $  x,xq,err)

=======

      call ceedbasiscreatetensorh1lagrange(ceed,1,1,2,q,ceed_gauss_lobatto,bxl,&
     & err)

      call ceedbasisapply(bxl,1,ceed_notranspose,ceed_eval_interp,x,xq,err)

>>>>>>> 44dd46cb
      call ceedvectorgetarrayread(xq,ceed_mem_host,xxq,offset1,err)
      do i=1,q
        call polyeval(xxq(i+offset1),plen,p,uu(i))
      enddo
      call ceedvectorrestorearrayread(xq,xxq,offset1,err)
      call ceedvectorsetarray(u,ceed_mem_host,ceed_use_pointer,uu,err)
<<<<<<< HEAD

      call ceedbasiscreatetensorh1lagrange(ceed,1,1,2,q,ceed_gauss,
     $  bxg,err)
      call ceedbasiscreatetensorh1lagrange(ceed,1,1,q,q,ceed_gauss,
     $  bug,err)

      call ceedbasisapply(bxg,1,ceed_notranspose,ceed_eval_interp,
     $  x,xq,err)
      call ceedbasisapply(bug,1,ceed_notranspose,ceed_eval_interp,
     $  u,uq,err)
      call ceedbasisapply(bug,1,ceed_notranspose,ceed_eval_weight,
     $  ceed_null,w,err)
=======

      call ceedbasiscreatetensorh1lagrange(ceed,1,1,2,q,ceed_gauss,bxg,err)
      call ceedbasiscreatetensorh1lagrange(ceed,1,1,q,q,ceed_gauss,bug,err)

      call ceedbasisapply(bxg,1,ceed_notranspose,ceed_eval_interp,x,xq,err)
      call ceedbasisapply(bug,1,ceed_notranspose,ceed_eval_interp,u,uq,err)
      call ceedbasisapply(bug,1,ceed_notranspose,ceed_eval_weight,ceed_null,w,&
     & err)
>>>>>>> 44dd46cb

      call ceedvectorgetarrayread(w,ceed_mem_host,ww,offset1,err)
      call ceedvectorgetarrayread(uq,ceed_mem_host,uuq,offset2,err)
      summ=0.0
      do i=1,q
        summ=summ+ww(i+offset1)*uuq(i+offset2)
      enddo
      call ceedvectorrestorearrayread(w,ww,offset1,err)
      call ceedvectorrestorearrayread(uq,uuq,offset2,err)

      pint(1)=0.0
      do i=1,plen
        pint(i+1)=p(i)/i
      enddo

      call polyeval(1.0D0,plen,pint,p1)
      call polyeval(-1.0D0,plen,pint,pm1)
      error=summ-p1+pm1
      if (abs(error) > 1e-10) then
        write(*,*) 'Error ',error,' sum ',summ,' exact ',p1-pm1
      endif

      call ceedvectordestroy(x,err)
      call ceedvectordestroy(xq,err)
      call ceedvectordestroy(u,err)
      call ceedvectordestroy(uq,err)
      call ceedvectordestroy(w,err)
      call ceedbasisdestroy(bxl,err)
      call ceedbasisdestroy(bxg,err)
      call ceedbasisdestroy(bug,err)
      call ceeddestroy(ceed,err)
      end
!-----------------------------------------------------------------------<|MERGE_RESOLUTION|>--- conflicted
+++ resolved
@@ -55,42 +55,18 @@
       call ceedvectorsetvalue(uq,0.d0,err)
       call ceedvectorcreate(ceed,q,w,err)
       call ceedvectorsetvalue(w,0.d0,err)
-<<<<<<< HEAD
-
-      call ceedbasiscreatetensorh1lagrange(ceed,1,1,2,q,
-     $  ceed_gauss_lobatto,bxl,err)
-
-      call ceedbasisapply(bxl,1,ceed_notranspose,ceed_eval_interp,
-     $  x,xq,err)
-
-=======
 
       call ceedbasiscreatetensorh1lagrange(ceed,1,1,2,q,ceed_gauss_lobatto,bxl,&
      & err)
 
       call ceedbasisapply(bxl,1,ceed_notranspose,ceed_eval_interp,x,xq,err)
 
->>>>>>> 44dd46cb
       call ceedvectorgetarrayread(xq,ceed_mem_host,xxq,offset1,err)
       do i=1,q
         call polyeval(xxq(i+offset1),plen,p,uu(i))
       enddo
       call ceedvectorrestorearrayread(xq,xxq,offset1,err)
       call ceedvectorsetarray(u,ceed_mem_host,ceed_use_pointer,uu,err)
-<<<<<<< HEAD
-
-      call ceedbasiscreatetensorh1lagrange(ceed,1,1,2,q,ceed_gauss,
-     $  bxg,err)
-      call ceedbasiscreatetensorh1lagrange(ceed,1,1,q,q,ceed_gauss,
-     $  bug,err)
-
-      call ceedbasisapply(bxg,1,ceed_notranspose,ceed_eval_interp,
-     $  x,xq,err)
-      call ceedbasisapply(bug,1,ceed_notranspose,ceed_eval_interp,
-     $  u,uq,err)
-      call ceedbasisapply(bug,1,ceed_notranspose,ceed_eval_weight,
-     $  ceed_null,w,err)
-=======
 
       call ceedbasiscreatetensorh1lagrange(ceed,1,1,2,q,ceed_gauss,bxg,err)
       call ceedbasiscreatetensorh1lagrange(ceed,1,1,q,q,ceed_gauss,bug,err)
@@ -99,7 +75,6 @@
       call ceedbasisapply(bug,1,ceed_notranspose,ceed_eval_interp,u,uq,err)
       call ceedbasisapply(bug,1,ceed_notranspose,ceed_eval_weight,ceed_null,w,&
      & err)
->>>>>>> 44dd46cb
 
       call ceedvectorgetarrayread(w,ceed_mem_host,ww,offset1,err)
       call ceedvectorgetarrayread(uq,ceed_mem_host,uuq,offset2,err)
