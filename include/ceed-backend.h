--- conflicted
+++ resolved
@@ -27,13 +27,10 @@
 #define CEED_MAX_RESOURCE_LEN 1024
 #define CEED_ALIGN 64
 #define CEED_COMPOSITE_MAX 16
-<<<<<<< HEAD
-=======
 
 /// Handle for object handling TensorContraction
 /// @ingroup CeedBasis
 typedef struct CeedTensorContract_private *CeedTensorContract;
->>>>>>> 719b5048
 
 /* In the next 3 functions, p has to be the address of a pointer type, i.e. p
    has to be a pointer to a pointer. */
@@ -162,11 +159,7 @@
 CEED_EXTERN int CeedOperatorGetQFunction(CeedOperator op, CeedQFunction *qf);
 CEED_EXTERN int CeedOperatorGetNumSub(CeedOperator op, CeedInt *numsub);
 CEED_EXTERN int CeedOperatorGetSubList(CeedOperator op,
-<<<<<<< HEAD
-    CeedOperator* *suboperators);
-=======
                                        CeedOperator* *suboperators);
->>>>>>> 719b5048
 CEED_EXTERN int CeedOperatorGetData(CeedOperator op, void* *data);
 CEED_EXTERN int CeedOperatorSetData(CeedOperator op, void* *data);
 CEED_EXTERN int CeedOperatorSetSetupDone(CeedOperator op);
