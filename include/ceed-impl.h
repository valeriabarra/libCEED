// Copyright (c) 2017, Lawrence Livermore National Security, LLC. Produced at
// the Lawrence Livermore National Laboratory. LLNL-CODE-734707. All Rights
// reserved. See files LICENSE and NOTICE for details.
//
// This file is part of CEED, a collection of benchmarks, miniapps, software
// libraries and APIs for efficient high-order finite element and spectral
// element discretizations for exascale applications. For more information and
// source code availability see http://github.com/ceed.
//
// The CEED research is supported by the Exascale Computing Project 17-SC-20-SC,
// a collaborative effort of two U.S. Department of Energy organizations (Office
// of Science and the National Nuclear Security Administration) responsible for
// the planning and preparation of a capable exascale ecosystem, including
// software, applications, hardware, advanced system engineering and early
// testbed platforms, in support of the nation's exascale computing imperative.

/// @file
/// Private header for frontend components of libCEED
#ifndef _ceed_impl_h
#define _ceed_impl_h

#include <ceed.h>
#include <ceed-backend.h>
#include <stdbool.h>

#define CEED_INTERN CEED_EXTERN __attribute__((visibility ("hidden")))

#define CEED_MAX_RESOURCE_LEN 1024
#define CEED_ALIGN 64
<<<<<<< HEAD
#define CEED_NUM_BACKEND_FUNCTIONS 26
=======

#define CEED_NUM_BACKEND_FUNCTIONS 29
>>>>>>> 719b5048
#define CEED_COMPOSITE_MAX 16

// Lookup table field for backend functions
typedef struct {
  const char *fname;
  size_t offset;
} foffset;

struct Ceed_private {
  Ceed delegate;
  Ceed parent;
  int (*Error)(Ceed, const char *, int, const char *, int, const char *,
               va_list);
  int (*Destroy)(Ceed);
  int (*VecCreate)(CeedInt, CeedVector);
  int (*ElemRestrictionCreate)(CeedMemType, CeedCopyMode,
                               const CeedInt *, CeedElemRestriction);
  int (*ElemRestrictionCreateBlocked)(CeedMemType, CeedCopyMode,
                                      const CeedInt *, CeedElemRestriction);
  int (*BasisCreateTensorH1)(CeedInt, CeedInt, CeedInt, const CeedScalar *,
                             const CeedScalar *, const CeedScalar *,
                             const CeedScalar *, CeedBasis);
  int (*BasisCreateH1)(CeedElemTopology, CeedInt, CeedInt, CeedInt,
                       const CeedScalar *,
                       const CeedScalar *, const CeedScalar *,
                       const CeedScalar *, CeedBasis);
  int (*TensorContractCreate)(CeedBasis, CeedTensorContract);
  int (*QFunctionCreate)(CeedQFunction);
  int (*OperatorCreate)(CeedOperator);
  int (*CompositeOperatorCreate)(CeedOperator);
  int refcount;
  void *data;
  foffset foffsets[CEED_NUM_BACKEND_FUNCTIONS];
};

struct CeedVector_private {
  Ceed ceed;
  int (*SetArray)(CeedVector, CeedMemType, CeedCopyMode, CeedScalar *);
  int (*SetValue)(CeedVector, CeedScalar);
  int (*SyncArray)(CeedVector, CeedMemType);
  int (*GetArray)(CeedVector, CeedMemType, CeedScalar **);
  int (*GetArrayRead)(CeedVector, CeedMemType, const CeedScalar **);
  int (*RestoreArray)(CeedVector);
  int (*RestoreArrayRead)(CeedVector);
  int (*Destroy)(CeedVector);
  int refcount;
  CeedInt length;
  uint64_t state;
  uint64_t numreaders;
  void *data;
};

struct CeedElemRestriction_private {
  Ceed ceed;
  int (*Apply)(CeedElemRestriction, CeedTransposeMode, CeedTransposeMode,
               CeedVector, CeedVector, CeedRequest *);
  int (*Destroy)(CeedElemRestriction);
  int refcount;
  CeedInt nelem;    /* number of elements */
  CeedInt elemsize; /* number of dofs per element */
  CeedInt ndof;     /* size of the L-vector, can be used for checking for
                      correct vector sizes */
  CeedInt ncomp;    /* number of components */
  CeedInt blksize;  /* number of elements in a batch */
  CeedInt nblk;     /* number of blocks of elements */
  void *data;       /* place for the backend to store any data */
};

struct CeedBasis_private {
  Ceed ceed;
  int (*Apply)(CeedBasis, CeedInt, CeedTransposeMode, CeedEvalMode,
               CeedVector, CeedVector);
  int (*Destroy)(CeedBasis);
  int refcount;
  bool tensorbasis;      /* flag for tensor basis */
  CeedInt dim;           /* topological dimension */
  CeedInt ncomp;         /* number of field components (1 for scalar fields) */
  CeedInt P1d;           /* number of nodes in one dimension */
  CeedInt Q1d;           /* number of quadrature points in one dimension */
  CeedInt P;             /* total number of nodes */
  CeedInt Q;             /* total number of quadrature points */
  CeedScalar *qref1d;    /* Array of length Q1d holding the locations of
                            quadrature points on the 1D reference element [-1, 1] */
  CeedScalar *qweight1d; /* array of length Q1d holding the quadrature weights on
                            the reference element */
  CeedScalar
  *interp1d;  /* row-major matrix of shape [Q1d, P1d] expressing the values of
                            nodal basis functions at quadrature points */
  CeedScalar
  *grad1d;    /* row-major matrix of shape [Q1d, P1d] matrix expressing derivatives of
                            nodal basis functions at quadrature points */
  CeedTensorContract contract; /* tensor contraction object */
  void *data;            /* place for the backend to store any data */
};

struct CeedTensorContract_private {
  Ceed ceed;
  int (*Apply)(CeedTensorContract, CeedInt, CeedInt, CeedInt, CeedInt,
               const CeedScalar *restrict, CeedTransposeMode, const CeedInt,
               const CeedScalar *restrict, CeedScalar *restrict);
  int (*Destroy)(CeedTensorContract);
  int refcount;
  void *data;
};

struct CeedQFunctionField_private {
  const char *fieldname;
  CeedInt ncomp;
  CeedEvalMode emode;
};

struct CeedQFunction_private {
  Ceed ceed;
  int (*Apply)(CeedQFunction, CeedInt, CeedVector *, CeedVector *);
  int (*Destroy)(CeedQFunction);
  int refcount;
  CeedInt vlength;    // Number of quadrature points must be padded to a multiple of vlength
  CeedQFunctionField *inputfields;
  CeedQFunctionField *outputfields;
  CeedInt numinputfields, numoutputfields;
  CeedQFunctionUser function;
  const char *focca;
  bool fortranstatus;
  void *ctx;      /* user context for function */
  size_t ctxsize; /* size of user context; may be used to copy to a device */
  void *data;     /* backend data */
};

/// Struct to handle the context data to use the Fortran QFunction stub
/// @ingroup CeedQFunction
typedef struct {
  CeedScalar *innerctx;
  size_t innerctxsize;
  void (*f)(void *ctx, int *nq,
            const CeedScalar *u,const CeedScalar *u1,
            const CeedScalar *u2,const CeedScalar *u3,
            const CeedScalar *u4,const CeedScalar *u5,
            const CeedScalar *u6,const CeedScalar *u7,
            const CeedScalar *u8,const CeedScalar *u9,
            const CeedScalar *u10,const CeedScalar *u11,
            const CeedScalar *u12,const CeedScalar *u13,
            const CeedScalar *u14,const CeedScalar *u15,
            CeedScalar *v,CeedScalar *v1,CeedScalar *v2,
            CeedScalar *v3,CeedScalar *v4,CeedScalar *v5,
            CeedScalar *v6,CeedScalar *v7,CeedScalar *v8,
            CeedScalar *v9, CeedScalar *v10,CeedScalar *v11,
            CeedScalar *v12,CeedScalar *v13,CeedScalar *v14,
            CeedScalar *v15, int *err);
} fContext;

struct CeedOperatorField_private {
  CeedElemRestriction Erestrict; /// Restriction from L-vector or NULL if identity
  CeedTransposeMode lmode;       /// Transpose mode for lvector ordering
  CeedBasis basis;               /// Basis or NULL for collocated fields
  CeedVector
  vec;                /// State vector for passive fields, NULL for active fields
};

struct CeedOperator_private {
  Ceed ceed;
  int refcount;
  int (*Apply)(CeedOperator, CeedVector, CeedVector, CeedRequest *);
  int (*ApplyJacobian)(CeedOperator, CeedVector, CeedVector, CeedVector,
                       CeedVector, CeedRequest *);
  int (*Destroy)(CeedOperator);
  CeedOperatorField *inputfields;
  CeedOperatorField *outputfields;
  CeedInt numelements; /// Number of elements
  CeedInt numqpoints;  /// Number of quadrature points over all elements
  CeedInt nfields;     /// Number of fields that have been set
  CeedQFunction qf;
  CeedQFunction dqf;
  CeedQFunction dqfT;
  bool setupdone;
  bool composite;
  CeedOperator *suboperators;
  CeedInt numsub;
  void *data;
};

CEED_INTERN int CeedErrorReturn(Ceed, const char *, int, const char *, int,
                                const char *, va_list);
CEED_INTERN int CeedErrorAbort(Ceed, const char *, int, const char *, int,
                               const char *, va_list);
CEED_INTERN int CeedErrorExit(Ceed, const char *, int, const char *, int,
                              const char *, va_list);
CEED_INTERN int CeedSetErrorHandler(Ceed ceed,
                                    int (eh)(Ceed, const char *, int,
                                        const char *, int, const char *,
                                        va_list));

#endif<|MERGE_RESOLUTION|>--- conflicted
+++ resolved
@@ -27,12 +27,8 @@
 
 #define CEED_MAX_RESOURCE_LEN 1024
 #define CEED_ALIGN 64
-<<<<<<< HEAD
-#define CEED_NUM_BACKEND_FUNCTIONS 26
-=======
 
 #define CEED_NUM_BACKEND_FUNCTIONS 29
->>>>>>> 719b5048
 #define CEED_COMPOSITE_MAX 16
 
 // Lookup table field for backend functions
