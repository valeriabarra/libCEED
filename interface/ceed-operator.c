// Copyright (c) 2017, Lawrence Livermore National Security, LLC. Produced at
// the Lawrence Livermore National Laboratory. LLNL-CODE-734707. All Rights
// reserved. See files LICENSE and NOTICE for details.
//
// This file is part of CEED, a collection of benchmarks, miniapps, software
// libraries and APIs for efficient high-order finite element and spectral
// element discretizations for exascale applications. For more information and
// source code availability see http://github.com/ceed.
//
// The CEED research is supported by the Exascale Computing Project 17-SC-20-SC,
// a collaborative effort of two U.S. Department of Energy organizations (Office
// of Science and the National Nuclear Security Administration) responsible for
// the planning and preparation of a capable exascale ecosystem, including
// software, applications, hardware, advanced system engineering and early
// testbed platforms, in support of the nation's exascale computing imperative.

#include <ceed-impl.h>
#include <ceed-backend.h>
#include <string.h>

/// @file
/// Implementation of public CeedOperator interfaces
///
/// @addtogroup CeedOperator
///   @{

/**
  @brief Create an operator from element restriction, basis, and QFunction

  @param ceed    A Ceed object where the CeedOperator will be created
  @param qf      QFunction defining the action of the operator at quadrature points
  @param dqf     QFunction defining the action of the Jacobian of @a qf (or NULL)
  @param dqfT    QFunction defining the action of the transpose of the Jacobian
                   of @a qf (or NULL)
  @param[out] op Address of the variable where the newly created
                     CeedOperator will be stored

  @return An error code: 0 - success, otherwise - failure

  @ref Basic
 */
int CeedOperatorCreate(Ceed ceed, CeedQFunction qf, CeedQFunction dqf,
                       CeedQFunction dqfT, CeedOperator *op) {
  int ierr;

  if (!ceed->OperatorCreate) {
    Ceed delegate;
    ierr = CeedGetDelegate(ceed, &delegate); CeedChk(ierr);

    if (!delegate)
      return CeedError(ceed, 1, "Backend does not support OperatorCreate");

    ierr = CeedOperatorCreate(delegate, qf, dqf, dqfT, op); CeedChk(ierr);
    return 0;
  }

  ierr = CeedCalloc(1,op); CeedChk(ierr);
  (*op)->ceed = ceed;
  ceed->refcount++;
  (*op)->refcount = 1;
  (*op)->qf = qf;
  qf->refcount++;
  (*op)->dqf = dqf;
  if (dqf) dqf->refcount++;
  (*op)->dqfT = dqfT;
  if (dqfT) dqfT->refcount++;
  ierr = CeedCalloc(16, &(*op)->inputfields); CeedChk(ierr);
  ierr = CeedCalloc(16, &(*op)->outputfields); CeedChk(ierr);
  ierr = ceed->OperatorCreate(*op); CeedChk(ierr);
  return 0;
}

/**
  @brief Create an operator that composes the action of several operators

  @param ceed    A Ceed object where the CeedOperator will be created
  @param[out] op Address of the variable where the newly created
                     Composite CeedOperator will be stored

  @return An error code: 0 - success, otherwise - failure

  @ref Basic
 */
int CeedCompositeOperatorCreate(Ceed ceed, CeedOperator *op) {
  int ierr;

  if (!ceed->CompositeOperatorCreate) {
    Ceed delegate;
    ierr = CeedGetDelegate(ceed, &delegate); CeedChk(ierr);

    if (!delegate)
      return CeedError(ceed, 1, "Backend does not support \
                                   CompositeOperatorCreate");

    ierr = CeedCompositeOperatorCreate(delegate, op); CeedChk(ierr);
    return 0;
  }

  ierr = CeedCalloc(1,op); CeedChk(ierr);
  (*op)->ceed = ceed;
  ceed->refcount++;
  (*op)->composite = true;
  ierr = CeedCalloc(16, &(*op)->suboperators); CeedChk(ierr);
  ierr = ceed->CompositeOperatorCreate(*op); CeedChk(ierr);
  return 0;
}

/**
  @brief Provide a field to a CeedOperator for use by its CeedQFunction

  This function is used to specify both active and passive fields to a
  CeedOperator.  For passive fields, a vector @arg v must be provided.  Passive
  fields can inputs or outputs (updated in-place when operator is applied).

  Active fields must be specified using this function, but their data (in a
  CeedVector) is passed in CeedOperatorApply().  There can be at most one active
  input and at most one active output.

  @param op         Ceedoperator on which to provide the field
  @param fieldname  Name of the field (to be matched with the name used by CeedQFunction)
  @param r          CeedElemRestriction
  @param lmode      CeedTransposeMode which specifies the ordering of the
                      components of the l-vector used by this CeedOperatorField,
                      CEED_NOTRANSPOSE indicates the component is the
                      outermost index and CEED_TRANSPOSE indicates the component
                      is the innermost index in ordering of the l-vector
  @param b          CeedBasis in which the field resides or CEED_BASIS_COLLOCATED
                      if collocated with quadrature points
  @param v          CeedVector to be used by CeedOperator or CEED_VECTOR_ACTIVE
                      if field is active or CEED_VECTOR_NONE if using
                      CEED_EVAL_WEIGHT in the qfunction

  @return An error code: 0 - success, otherwise - failure

  @ref Basic
**/
int CeedOperatorSetField(CeedOperator op, const char *fieldname,
                         CeedElemRestriction r, CeedTransposeMode lmode,
                         CeedBasis b, CeedVector v) {
  int ierr;
  if (op->composite)
    return CeedError(op->ceed, 1, "Cannot add field to composite operator.");

  CeedInt numelements;
  ierr = CeedElemRestrictionGetNumElements(r, &numelements); CeedChk(ierr);
  if (op->numelements && op->numelements != numelements)
    return CeedError(op->ceed, 1,
                     "ElemRestriction with %d elements incompatible with prior %d elements",
                     numelements, op->numelements);
  op->numelements = numelements;

  if (b != CEED_BASIS_COLLOCATED) {
    CeedInt numqpoints;
    ierr = CeedBasisGetNumQuadraturePoints(b, &numqpoints); CeedChk(ierr);
    if (op->numqpoints && op->numqpoints != numqpoints)
      return CeedError(op->ceed, 1,
                       "Basis with %d quadrature points incompatible with prior %d points",
                       numqpoints, op->numqpoints);
    op->numqpoints = numqpoints;
  }
  CeedOperatorField *ofield;
  for (CeedInt i=0; i<op->qf->numinputfields; i++) {
    if (!strcmp(fieldname, (*op->qf->inputfields[i]).fieldname)) {
      ofield = &op->inputfields[i];
      goto found;
    }
  }
  for (CeedInt i=0; i<op->qf->numoutputfields; i++) {
    if (!strcmp(fieldname, (*op->qf->outputfields[i]).fieldname)) {
      ofield = &op->outputfields[i];
      goto found;
    }
  }
  return CeedError(op->ceed, 1, "QFunction has no knowledge of field '%s'",
                   fieldname);
found:
  ierr = CeedCalloc(1, ofield); CeedChk(ierr);
  (*ofield)->Erestrict = r;
  (*ofield)->lmode = lmode;
  (*ofield)->basis = b;
  (*ofield)->vec = v;
  op->nfields += 1;
  return 0;
}

/**
  @brief Add a sub-operator to a composite CeedOperator
  @param[out] op Address of the composite CeedOperator
  @param      op Address of the sub-operator CeedOperator

  @return An error code: 0 - success, otherwise - failure

  @ref Basic
 */
int CeedCompositeOperatorAddSub(CeedOperator compositeop,
                                CeedOperator subop) {
  if (!compositeop->composite)
    return CeedError(compositeop->ceed, 1,
<<<<<<< HEAD
      "CeedOperator is not a composite operator");

  if (compositeop->numsub == CEED_COMPOSITE_MAX)
    return CeedError(compositeop->ceed, 1,
      "Cannot add additional suboperators");
=======
                     "CeedOperator is not a composite operator");

  if (compositeop->numsub == CEED_COMPOSITE_MAX)
    return CeedError(compositeop->ceed, 1,
                     "Cannot add additional suboperators");
>>>>>>> 719b5048

  compositeop->suboperators[compositeop->numsub] = subop;
  subop->refcount++;
  compositeop->numsub++;
  return 0;
}

/**
  @brief Apply CeedOperator to a vector

  This computes the action of the operator on the specified (active) input,
  yielding its (active) output.  All inputs and outputs must be specified using
  CeedOperatorSetField().

  @param op        CeedOperator to apply
  @param[in] in    CeedVector containing input state or NULL if there are no
                     active inputs
  @param[out] out  CeedVector to store result of applying operator (must be
                     distinct from @a in) or NULL if there are no active outputs
  @param request   Address of CeedRequest for non-blocking completion, else
                     CEED_REQUEST_IMMEDIATE

  @return An error code: 0 - success, otherwise - failure

  @ref Basic
**/
int CeedOperatorApply(CeedOperator op, CeedVector in,
                      CeedVector out, CeedRequest *request) {
  int ierr;
  Ceed ceed = op->ceed;
  CeedQFunction qf = op->qf;

  if (op->composite) {
    if (!op->numsub) return CeedError(ceed, 1, "No suboperators set");
<<<<<<< HEAD
  } else{
=======
  } else {
>>>>>>> 719b5048
    if (op->nfields == 0) return CeedError(ceed, 1, "No operator fields set");
    if (op->nfields < qf->numinputfields + qf->numoutputfields) return CeedError(
            ceed, 1, "Not all operator fields set");
    if (op->numelements == 0) return CeedError(ceed, 1,
<<<<<<< HEAD
                                "At least one restriction required");
    if (op->numqpoints == 0) return CeedError(ceed, 1,
                               "At least one non-collocated basis required");
=======
                                       "At least one restriction required");
    if (op->numqpoints == 0) return CeedError(ceed, 1,
                                      "At least one non-collocated basis required");
>>>>>>> 719b5048
  }
  ierr = op->Apply(op, in, out, request); CeedChk(ierr);
  return 0;
}

/**
  @brief Get the Ceed associated with a CeedOperator

  @param op              CeedOperator
  @param[out] ceed       Variable to store Ceed

  @return An error code: 0 - success, otherwise - failure

  @ref Advanced
**/

int CeedOperatorGetCeed(CeedOperator op, Ceed *ceed) {
  *ceed = op->ceed;
  return 0;
}

/**
  @brief Get the number of elements associated with a CeedOperator

  @param op              CeedOperator
  @param[out] numelem    Variable to store number of elements

  @return An error code: 0 - success, otherwise - failure

  @ref Advanced
**/

int CeedOperatorGetNumElements(CeedOperator op, CeedInt *numelem) {
  if (op->composite)
    return CeedError(op->ceed, 1, "Not defined for composite operator");

  *numelem = op->numelements;
  return 0;
}

/**
  @brief Get the number of quadrature points associated with a CeedOperator

  @param op              CeedOperator
  @param[out] numqpts    Variable to store vector number of quadrature points

  @return An error code: 0 - success, otherwise - failure

  @ref Advanced
**/

int CeedOperatorGetNumQuadraturePoints(CeedOperator op, CeedInt *numqpts) {
  if (op->composite)
    return CeedError(op->ceed, 1, "Not defined for composite operator");

  *numqpts = op->numqpoints;
  return 0;
}

/**
  @brief Get the number of arguments associated with a CeedOperator

  @param op              CeedOperator
  @param[out] numargs    Variable to store vector number of arguments

  @return An error code: 0 - success, otherwise - failure

  @ref Advanced
**/

int CeedOperatorGetNumArgs(CeedOperator op, CeedInt *numargs) {
  if (op->composite)
    return CeedError(op->ceed, 1, "Not defined for composite operators");
  *numargs = op->nfields;
  return 0;
}

/**
  @brief Get the setup status of a CeedOperator

  @param op              CeedOperator
  @param[out] numelem    Variable to store setup status

  @return An error code: 0 - success, otherwise - failure

  @ref Advanced
**/

int CeedOperatorGetSetupStatus(CeedOperator op, bool *setupdone) {
  *setupdone = op->setupdone;
  return 0;
}

/**
  @brief Get the QFunction associated with a CeedOperator

  @param op              CeedOperator
  @param[out] qf         Variable to store qfunction

  @return An error code: 0 - success, otherwise - failure

  @ref Advanced
**/

int CeedOperatorGetQFunction(CeedOperator op, CeedQFunction *qf) {
  if (op->composite)
    return CeedError(op->ceed, 1, "Not defined for composite operator");

  *qf = op->qf;
  return 0;
}

/**
  @brief Get the number of suboperators associated with a CeedOperator

  @param op              CeedOperator
  @param[out] numsub     Variable to store number of suboperators

  @return An error code: 0 - success, otherwise - failure

  @ref Advanced
**/

int CeedOperatorGetNumSub(CeedOperator op, CeedInt *numsub) {
  Ceed ceed = op->ceed;
  if (!op->composite) return CeedError(ceed, 1, "Not a composite operator");

  *numsub = op->numsub;
  return 0;
}

/**
  @brief Get the list of suboperators associated with a CeedOperator

  @param op                CeedOperator
  @param[out] suboperators Variable to store list of suboperators

  @return An error code: 0 - success, otherwise - failure

  @ref Advanced
**/

int CeedOperatorGetSubList(CeedOperator op, CeedOperator* *suboperators) {
  Ceed ceed = op->ceed;
  if (!op->composite) return CeedError(ceed, 1, "Not a composite operator");

  *suboperators = op->suboperators;
  return 0;
}

/**
  @brief Set the backend data of a CeedOperator

  @param[out] op         CeedOperator
  @param data            Data to set

  @return An error code: 0 - success, otherwise - failure

  @ref Advanced
**/

int CeedOperatorSetData(CeedOperator op, void* *data) {
  op->data = *data;
  return 0;
}

/**
  @brief Get the backend data of a CeedOperator

  @param op              CeedOperator
  @param[out] data       Variable to store data

  @return An error code: 0 - success, otherwise - failure

  @ref Advanced
**/

int CeedOperatorGetData(CeedOperator op, void* *data) {
  *data = op->data;
  return 0;
}

/**
  @brief Set the setup flag of a CeedOperator to True

  @param op              CeedOperator

  @return An error code: 0 - success, otherwise - failure

  @ref Advanced
**/

int CeedOperatorSetSetupDone(CeedOperator op) {
  op->setupdone = 1;
  return 0;
}

/**
  @brief Get the CeedOperatorFields of a CeedOperator

  @param op                 CeedOperator
  @param[out] inputfields   Variable to store inputfields
  @param[out] outputfields  Variable to store outputfields

  @return An error code: 0 - success, otherwise - failure

  @ref Advanced
**/

int CeedOperatorGetFields(CeedOperator op,
                          CeedOperatorField* *inputfields,
                          CeedOperatorField* *outputfields) {
  if (op->composite)
    return CeedError(op->ceed, 1, "Not defined for composite operator");

  if (inputfields) *inputfields = op->inputfields;
  if (outputfields) *outputfields = op->outputfields;
  return 0;
}

/**
  @brief Get the L vector CeedTransposeMode of a CeedOperatorField

  @param opfield         CeedOperatorField
  @param[out] lmode      Variable to store CeedTransposeMode

  @return An error code: 0 - success, otherwise - failure

  @ref Advanced
**/

int CeedOperatorFieldGetLMode(CeedOperatorField opfield,
                              CeedTransposeMode *lmode) {
  *lmode = opfield->lmode;
  return 0;
}/**
  @brief Get the CeedElemRestriction of a CeedOperatorField

  @param opfield         CeedOperatorField
  @param[out] rstr       Variable to store CeedElemRestriction

  @return An error code: 0 - success, otherwise - failure

  @ref Advanced
**/

int CeedOperatorFieldGetElemRestriction(CeedOperatorField opfield,
                                        CeedElemRestriction *rstr) {
  *rstr = opfield->Erestrict;
  return 0;
}

/**
  @brief Get the CeedBasis of a CeedOperatorField

  @param opfield         CeedOperatorField
  @param[out] basis      Variable to store CeedBasis

  @return An error code: 0 - success, otherwise - failure

  @ref Advanced
**/

int CeedOperatorFieldGetBasis(CeedOperatorField opfield,
                              CeedBasis *basis) {
  *basis = opfield->basis;
  return 0;
}

/**
  @brief Get the CeedVector of a CeedOperatorField

  @param opfield         CeedOperatorField
  @param[out] vec        Variable to store CeedVector

  @return An error code: 0 - success, otherwise - failure

  @ref Advanced
**/

int CeedOperatorFieldGetVector(CeedOperatorField opfield,
                               CeedVector *vec) {
  *vec = opfield->vec;
  return 0;
}

/**
  @brief Destroy a CeedOperator

  @param op CeedOperator to destroy

  @return An error code: 0 - success, otherwise - failure

  @ref Basic
**/
int CeedOperatorDestroy(CeedOperator *op) {
  int ierr;

  if (!*op || --(*op)->refcount > 0) return 0;
  if ((*op)->Destroy) {
    ierr = (*op)->Destroy(*op); CeedChk(ierr);
  }
  ierr = CeedDestroy(&(*op)->ceed); CeedChk(ierr);
  // Free fields
  for (int i=0; i<(*op)->nfields; i++) {
    if ((*op)->inputfields[i]) {
      ierr = CeedFree(&(*op)->inputfields[i]); CeedChk(ierr);
    }
  }
  for (int i=0; i<(*op)->nfields; i++) {
    if ((*op)->outputfields[i]) {
      ierr = CeedFree(&(*op)->outputfields[i]); CeedChk(ierr);
    }
  }
  // Destroy suboperators
  for (int i=0; i<(*op)->numsub; i++) {
    if ((*op)->suboperators[i]) {
      ierr = CeedOperatorDestroy(&(*op)->suboperators[i]); CeedChk(ierr);
    }
  }
  ierr = CeedQFunctionDestroy(&(*op)->qf); CeedChk(ierr);
  ierr = CeedQFunctionDestroy(&(*op)->dqf); CeedChk(ierr);
  ierr = CeedQFunctionDestroy(&(*op)->dqfT); CeedChk(ierr);

  ierr = CeedFree(&(*op)->inputfields); CeedChk(ierr);
  ierr = CeedFree(&(*op)->outputfields); CeedChk(ierr);
  ierr = CeedFree(&(*op)->suboperators); CeedChk(ierr);
  ierr = CeedFree(op); CeedChk(ierr);
  return 0;
}

/// @}<|MERGE_RESOLUTION|>--- conflicted
+++ resolved
@@ -196,19 +196,11 @@
                                 CeedOperator subop) {
   if (!compositeop->composite)
     return CeedError(compositeop->ceed, 1,
-<<<<<<< HEAD
-      "CeedOperator is not a composite operator");
-
-  if (compositeop->numsub == CEED_COMPOSITE_MAX)
-    return CeedError(compositeop->ceed, 1,
-      "Cannot add additional suboperators");
-=======
                      "CeedOperator is not a composite operator");
 
   if (compositeop->numsub == CEED_COMPOSITE_MAX)
     return CeedError(compositeop->ceed, 1,
                      "Cannot add additional suboperators");
->>>>>>> 719b5048
 
   compositeop->suboperators[compositeop->numsub] = subop;
   subop->refcount++;
@@ -243,24 +235,14 @@
 
   if (op->composite) {
     if (!op->numsub) return CeedError(ceed, 1, "No suboperators set");
-<<<<<<< HEAD
-  } else{
-=======
   } else {
->>>>>>> 719b5048
     if (op->nfields == 0) return CeedError(ceed, 1, "No operator fields set");
     if (op->nfields < qf->numinputfields + qf->numoutputfields) return CeedError(
             ceed, 1, "Not all operator fields set");
     if (op->numelements == 0) return CeedError(ceed, 1,
-<<<<<<< HEAD
-                                "At least one restriction required");
-    if (op->numqpoints == 0) return CeedError(ceed, 1,
-                               "At least one non-collocated basis required");
-=======
                                        "At least one restriction required");
     if (op->numqpoints == 0) return CeedError(ceed, 1,
                                       "At least one non-collocated basis required");
->>>>>>> 719b5048
   }
   ierr = op->Apply(op, in, out, request); CeedChk(ierr);
   return 0;
